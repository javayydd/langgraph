--- conflicted
+++ resolved
@@ -5491,7 +5491,6 @@
                     "triggers": ["start:prepare"],
                 },
             },
-<<<<<<< HEAD
         },
         {
             "type": "task_result",
@@ -5503,19 +5502,6 @@
                 "result": [("my_key", " prepared")],
                 "error": None,
                 "interrupts": [],
-=======
-            {
-                "type": "task_result",
-                "timestamp": AnyStr(),
-                "step": 1,
-                "payload": {
-                    "id": "7b7b0713-e958-5d07-803c-c9910a7cc162",
-                    "name": "prepare",
-                    "result": [("my_key", " prepared")],
-                    "error": None,
-                    "interrupts": [],
-                },
->>>>>>> 1ae60dcc
             },
             {
                 "type": "checkpoint",
@@ -5560,7 +5546,6 @@
                     "triggers": ["branch:prepare:condition:tool_two_slow"],
                 },
             },
-<<<<<<< HEAD
         },
         {
             "type": "task_result",
@@ -5572,19 +5557,6 @@
                 "result": [("my_key", " slow")],
                 "error": None,
                 "interrupts": [],
-=======
-            {
-                "type": "task_result",
-                "timestamp": AnyStr(),
-                "step": 2,
-                "payload": {
-                    "id": "dd9f2fa5-ccfa-5d12-81ec-942563056a08",
-                    "name": "tool_two_slow",
-                    "result": [("my_key", " slow")],
-                    "error": None,
-                    "interrupts": [],
-                },
->>>>>>> 1ae60dcc
             },
             {
                 "type": "checkpoint",
@@ -5627,7 +5599,6 @@
                     "triggers": ["branch:prepare:condition::then"],
                 },
             },
-<<<<<<< HEAD
         },
         {
             "type": "task_result",
@@ -5639,19 +5610,6 @@
                 "result": [("my_key", " finished")],
                 "error": None,
                 "interrupts": [],
-=======
-            {
-                "type": "task_result",
-                "timestamp": AnyStr(),
-                "step": 3,
-                "payload": {
-                    "id": "9b590c54-15ef-54b1-83a7-140d27b0bc52",
-                    "name": "finish",
-                    "result": [("my_key", " finished")],
-                    "error": None,
-                    "interrupts": [],
-                },
->>>>>>> 1ae60dcc
             },
             {
                 "type": "checkpoint",
@@ -5770,7 +5728,6 @@
                     "triggers": ["start:prepare"],
                 },
             },
-<<<<<<< HEAD
         },
         {
             "type": "task_result",
@@ -5782,19 +5739,6 @@
                 "result": [("my_key", " prepared")],
                 "error": None,
                 "interrupts": [],
-=======
-            {
-                "type": "task_result",
-                "timestamp": AnyStr(),
-                "step": 1,
-                "payload": {
-                    "id": "1a591be4-f85c-558f-8d00-1ccac0d1877f",
-                    "name": "prepare",
-                    "result": [("my_key", " prepared")],
-                    "error": None,
-                    "interrupts": [],
-                },
->>>>>>> 1ae60dcc
             },
             {
                 "type": "checkpoint",
