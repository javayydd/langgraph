import json
import operator
import time
import warnings
from collections import Counter
from concurrent.futures import ThreadPoolExecutor
from contextlib import contextmanager
from typing import (
    Annotated,
    Any,
    Dict,
    Generator,
    Literal,
    Optional,
    Sequence,
    TypedDict,
    Union,
)

import pytest
from langchain_core.runnables import RunnableConfig, RunnableLambda, RunnablePassthrough
from pytest_mock import MockerFixture
from syrupy import SnapshotAssertion

from langgraph.channels.binop import BinaryOperatorAggregate
from langgraph.channels.context import Context
from langgraph.channels.last_value import LastValue
from langgraph.channels.topic import Topic
from langgraph.checkpoint.sqlite import SqliteSaver
from langgraph.errors import InvalidUpdateError
from langgraph.graph import END, Graph
from langgraph.graph.graph import START
from langgraph.graph.message import MessageGraph, add_messages
from langgraph.graph.state import StateGraph
from langgraph.managed.few_shot import FewShotExamples
from langgraph.prebuilt.chat_agent_executor import (
    create_function_calling_executor,
    create_tool_calling_executor,
)
from langgraph.prebuilt.tool_node import ToolNode
from langgraph.pregel import Channel, GraphRecursionError, Pregel, StateSnapshot
from langgraph.pregel.retry import RetryPolicy
from tests.any_str import AnyStr
from tests.memory_assert import MemorySaverAssertImmutable


def test_graph_validation() -> None:
    def logic(inp: str) -> str:
        return ""

    workflow = Graph()
    workflow.add_node("agent", logic)
    workflow.set_entry_point("agent")
    workflow.set_finish_point("agent")
    assert workflow.compile(), "valid graph"

    workflow = Graph()
    workflow.add_node("agent", logic)
    workflow.set_entry_point("agent")
    with pytest.raises(ValueError, match="dead-end"):
        workflow.compile()

    workflow = Graph()
    workflow.add_node("agent", logic)
    workflow.set_finish_point("agent")
    with pytest.raises(ValueError, match="not reachable"):
        workflow.compile()

    workflow = Graph()
    workflow.add_node("agent", logic)
    workflow.add_node("tools", logic)
    workflow.set_entry_point("agent")
    workflow.add_conditional_edges("agent", logic, {"continue": "tools", "exit": END})
    workflow.add_edge("tools", "agent")
    assert workflow.compile(), "valid graph"

    workflow = Graph()
    workflow.add_node("agent", logic)
    workflow.add_node("tools", logic)
    workflow.set_entry_point("tools")
    workflow.add_conditional_edges("agent", logic, {"continue": "tools", "exit": END})
    workflow.add_edge("tools", "agent")
    assert workflow.compile(), "valid graph"

    workflow = Graph()
    workflow.set_entry_point("tools")
    workflow.add_conditional_edges("agent", logic, {"continue": "tools", "exit": END})
    workflow.add_edge("tools", "agent")
    workflow.add_node("agent", logic)
    workflow.add_node("tools", logic)
    assert workflow.compile(), "valid graph"

    workflow = Graph()
    workflow.set_entry_point("tools")
    workflow.add_conditional_edges(
        "agent", logic, {"continue": "tools", "exit": END, "hmm": "extra"}
    )
    workflow.add_edge("tools", "agent")
    workflow.add_node("agent", logic)
    workflow.add_node("tools", logic)
    with pytest.raises(ValueError, match="unknown"):  # extra is not defined
        workflow.compile()

    workflow = Graph()
    workflow.set_entry_point("agent")
    workflow.add_conditional_edges("agent", logic, {"continue": "tools", "exit": END})
    workflow.add_edge("tools", "extra")
    workflow.add_node("agent", logic)
    workflow.add_node("tools", logic)
    with pytest.raises(ValueError, match="unknown"):  # extra is not defined
        workflow.compile()

    workflow = Graph()
    workflow.add_node("agent", logic)
    workflow.add_node("tools", logic)
    workflow.add_node("extra", logic)
    workflow.set_entry_point("agent")
    workflow.add_conditional_edges("agent", logic, {"continue": "tools", "exit": END})
    workflow.add_edge("tools", "agent")
    with pytest.raises(ValueError):  # extra is dead-end / not reachable
        workflow.compile()

    workflow = Graph()
    workflow.add_node("agent", logic)
    workflow.add_node("tools", logic)
    workflow.add_node("extra", logic)
    workflow.set_entry_point("agent")
    workflow.add_conditional_edges("agent", logic)
    workflow.add_edge("tools", "agent")
    with pytest.raises(ValueError):  # extra is dead-end
        workflow.compile()


def test_invoke_single_process_in_out(mocker: MockerFixture) -> None:
    add_one = mocker.Mock(side_effect=lambda x: x + 1)
    chain = Channel.subscribe_to("input") | add_one | Channel.write_to("output")

    app = Pregel(
        nodes={
            "one": chain,
        },
        channels={
            "input": LastValue(int),
            "output": LastValue(int),
        },
        input_channels="input",
        output_channels="output",
    )
    graph = Graph()
    graph.add_node("add_one", add_one)
    graph.set_entry_point("add_one")
    graph.set_finish_point("add_one")
    gapp = graph.compile()

    assert app.input_schema.schema() == {"title": "LangGraphInput", "type": "integer"}
    assert app.output_schema.schema() == {"title": "LangGraphOutput", "type": "integer"}
    with warnings.catch_warnings():
        warnings.simplefilter("error")  # raise warnings as errors
        assert app.config_schema().schema() == {
            "properties": {},
            "title": "LangGraphConfig",
            "type": "object",
        }
    assert app.invoke(2) == 3
    assert app.invoke(2, output_keys=["output"]) == {"output": 3}
    assert repr(app), "does not raise recursion error"

    assert gapp.invoke(2, debug=True) == 3


@pytest.mark.parametrize(
    "falsy_value",
    [None, False, 0, "", [], {}, set(), frozenset(), 0.0, 0j],
)
def test_invoke_single_process_in_out_falsy_values(falsy_value: Any) -> None:
    graph = Graph()
    graph.add_node("return_falsy_const", lambda *args, **kwargs: falsy_value)
    graph.set_entry_point("return_falsy_const")
    graph.set_finish_point("return_falsy_const")
    gapp = graph.compile()
    assert gapp.invoke(1) == falsy_value


def test_invoke_single_process_in_write_kwargs(mocker: MockerFixture) -> None:
    add_one = mocker.Mock(side_effect=lambda x: x + 1)
    chain = (
        Channel.subscribe_to("input")
        | add_one
        | Channel.write_to("output", fixed=5, output_plus_one=lambda x: x + 1)
    )

    app = Pregel(
        nodes={"one": chain},
        channels={
            "input": LastValue(int),
            "output": LastValue(int),
            "fixed": LastValue(int),
            "output_plus_one": LastValue(int),
        },
        output_channels=["output", "fixed", "output_plus_one"],
        input_channels="input",
    )

    assert app.input_schema.schema() == {"title": "LangGraphInput", "type": "integer"}
    assert app.output_schema.schema() == {
        "title": "LangGraphOutput",
        "type": "object",
        "properties": {
            "output": {"title": "Output", "type": "integer"},
            "fixed": {"title": "Fixed", "type": "integer"},
            "output_plus_one": {"title": "Output Plus One", "type": "integer"},
        },
    }
    assert app.invoke(2) == {"output": 3, "fixed": 5, "output_plus_one": 4}


def test_invoke_single_process_in_out_dict(mocker: MockerFixture) -> None:
    add_one = mocker.Mock(side_effect=lambda x: x + 1)
    chain = Channel.subscribe_to("input") | add_one | Channel.write_to("output")

    app = Pregel(
        nodes={"one": chain},
        channels={"input": LastValue(int), "output": LastValue(int)},
        input_channels="input",
        output_channels=["output"],
    )

    assert app.input_schema.schema() == {"title": "LangGraphInput", "type": "integer"}
    assert app.output_schema.schema() == {
        "title": "LangGraphOutput",
        "type": "object",
        "properties": {"output": {"title": "Output", "type": "integer"}},
    }
    assert app.invoke(2) == {"output": 3}


def test_invoke_single_process_in_dict_out_dict(mocker: MockerFixture) -> None:
    add_one = mocker.Mock(side_effect=lambda x: x + 1)
    chain = Channel.subscribe_to("input") | add_one | Channel.write_to("output")

    app = Pregel(
        nodes={"one": chain},
        channels={"input": LastValue(int), "output": LastValue(int)},
        input_channels=["input"],
        output_channels=["output"],
    )

    assert app.input_schema.schema() == {
        "title": "LangGraphInput",
        "type": "object",
        "properties": {"input": {"title": "Input", "type": "integer"}},
    }
    assert app.output_schema.schema() == {
        "title": "LangGraphOutput",
        "type": "object",
        "properties": {"output": {"title": "Output", "type": "integer"}},
    }
    assert app.invoke({"input": 2}) == {"output": 3}


def test_invoke_two_processes_in_out(mocker: MockerFixture) -> None:
    add_one = mocker.Mock(side_effect=lambda x: x + 1)
    one = Channel.subscribe_to("input") | add_one | Channel.write_to("inbox")
    two = Channel.subscribe_to("inbox") | add_one | Channel.write_to("output")

    app = Pregel(
        nodes={"one": one, "two": two},
        channels={
            "inbox": LastValue(int),
            "output": LastValue(int),
            "input": LastValue(int),
        },
        input_channels="input",
        output_channels="output",
    )

    assert app.invoke(2) == 4

    assert app.invoke(2, input_keys="inbox") == 3

    with pytest.raises(GraphRecursionError):
        app.invoke(2, {"recursion_limit": 1})

    graph = Graph()
    graph.add_node("add_one", add_one)
    graph.add_node("add_one_more", add_one)
    graph.set_entry_point("add_one")
    graph.set_finish_point("add_one_more")
    graph.add_edge("add_one", "add_one_more")
    gapp = graph.compile()

    assert gapp.invoke(2) == 4

    for step, values in enumerate(gapp.stream(2), start=1):
        if step == 1:
            assert values == {
                "add_one": 3,
            }
        elif step == 2:
            assert values == {
                "add_one_more": 4,
            }
        else:
            assert 0, f"{step}:{values}"
    assert step == 2


def test_invoke_two_processes_in_out_interrupt(mocker: MockerFixture) -> None:
    add_one = mocker.Mock(side_effect=lambda x: x + 1)
    one = Channel.subscribe_to("input") | add_one | Channel.write_to("inbox")
    two = Channel.subscribe_to("inbox") | add_one | Channel.write_to("output")

    memory = MemorySaverAssertImmutable()
    app = Pregel(
        nodes={"one": one, "two": two},
        channels={
            "inbox": LastValue(int),
            "output": LastValue(int),
            "input": LastValue(int),
        },
        input_channels="input",
        output_channels="output",
        checkpointer=memory,
        interrupt_after_nodes=["one"],
    )

    # start execution, stop at inbox
    assert app.invoke(2, {"configurable": {"thread_id": 1}}) is None

    # inbox == 3
    checkpoint = memory.get({"configurable": {"thread_id": 1}})
    assert checkpoint is not None
    assert checkpoint["channel_values"]["inbox"] == 3

    # resume execution, finish
    assert app.invoke(None, {"configurable": {"thread_id": 1}}) == 4

    # start execution again, stop at inbox
    assert app.invoke(20, {"configurable": {"thread_id": 1}}) is None

    # inbox == 21
    checkpoint = memory.get({"configurable": {"thread_id": 1}})
    assert checkpoint is not None
    assert checkpoint["channel_values"]["inbox"] == 21

    # send a new value in, interrupting the previous execution
    assert app.invoke(3, {"configurable": {"thread_id": 1}}) is None
    assert app.invoke(None, {"configurable": {"thread_id": 1}}) == 5

    # start execution again, stopping at inbox
    assert app.invoke(20, {"configurable": {"thread_id": 2}}) is None

    # inbox == 21
    snapshot = app.get_state({"configurable": {"thread_id": 2}})
    assert snapshot.values["inbox"] == 21
    assert snapshot.next == ("two",)

    # update the state, resume
    app.update_state({"configurable": {"thread_id": 2}}, 25, as_node="one")
    assert app.invoke(None, {"configurable": {"thread_id": 2}}) == 26

    # no pending tasks
    snapshot = app.get_state({"configurable": {"thread_id": 2}})
    assert snapshot.next == ()

    # list history
    assert [c for c in app.get_state_history({"configurable": {"thread_id": 1}})] == [
        StateSnapshot(
            values={"input": 2},
            next=("one",),
            config={
                "configurable": {
                    "thread_id": 1,
                    "thread_ts": AnyStr(),
                }
            },
            metadata={"source": "input", "step": -1, "writes": 2},
            parent_config=None,
        ),
        StateSnapshot(
            values={"inbox": 3, "input": 2},
            next=("two",),
            config={
                "configurable": {
                    "thread_id": 1,
                    "thread_ts": AnyStr(),
                }
            },
            metadata={"source": "loop", "step": 0, "writes": None},
            parent_config=None,
        ),
        StateSnapshot(
            values={"inbox": 3, "output": 4, "input": 2},
            next=(),
            config={
                "configurable": {
                    "thread_id": 1,
                    "thread_ts": AnyStr(),
                }
            },
            metadata={"source": "loop", "step": 1, "writes": 4},
            parent_config=None,
        ),
        StateSnapshot(
            values={"inbox": 3, "output": 4, "input": 20},
            next=("one",),
            config={
                "configurable": {
                    "thread_id": 1,
                    "thread_ts": AnyStr(),
                }
            },
            metadata={"source": "input", "step": 2, "writes": 20},
            parent_config=None,
        ),
        StateSnapshot(
            values={"inbox": 21, "output": 4, "input": 20},
            next=("two",),
            config={
                "configurable": {
                    "thread_id": 1,
                    "thread_ts": AnyStr(),
                }
            },
            metadata={"source": "loop", "step": 3, "writes": None},
            parent_config=None,
        ),
        StateSnapshot(
            values={"inbox": 21, "output": 4, "input": 3},
            next=("one",),
            config={
                "configurable": {
                    "thread_id": 1,
                    "thread_ts": AnyStr(),
                }
            },
            metadata={"source": "input", "step": 4, "writes": 3},
            parent_config=None,
        ),
        StateSnapshot(
            values={"inbox": 4, "output": 4, "input": 3},
            next=("two",),
            config={
                "configurable": {
                    "thread_id": 1,
                    "thread_ts": AnyStr(),
                }
            },
            metadata={"source": "loop", "step": 5, "writes": None},
            parent_config=None,
        ),
        StateSnapshot(
            values={"inbox": 4, "output": 5, "input": 3},
            next=(),
            config={
                "configurable": {
                    "thread_id": 1,
                    "thread_ts": AnyStr(),
                }
            },
            metadata={"source": "loop", "step": 6, "writes": 5},
            parent_config=None,
        ),
    ]


def test_invoke_two_processes_in_dict_out(mocker: MockerFixture) -> None:
    add_one = mocker.Mock(side_effect=lambda x: x + 1)
    one = Channel.subscribe_to("input") | add_one | Channel.write_to("inbox")
    two = (
        Channel.subscribe_to("inbox")
        | RunnableLambda(add_one).batch
        | Channel.write_to("output").batch
    )

    app = Pregel(
        nodes={"one": one, "two": two},
        channels={
            "inbox": Topic(int),
            "output": LastValue(int),
            "input": LastValue(int),
        },
        input_channels=["input", "inbox"],
        stream_channels=["output", "inbox"],
        output_channels=["output"],
    )

    # [12 + 1, 2 + 1 + 1]
    assert [
        *app.stream(
            {"input": 2, "inbox": 12}, output_keys="output", stream_mode="updates"
        )
    ] == [
        {"two": 13},
        {"two": 4},
    ]
    assert [*app.stream({"input": 2, "inbox": 12}, output_keys="output")] == [
        13,
        4,
    ]

    assert [*app.stream({"input": 2, "inbox": 12}, stream_mode="updates")] == [
        {"one": {"inbox": 3}, "two": {"output": 13}},
        {"two": {"output": 4}},
    ]
    assert [*app.stream({"input": 2, "inbox": 12})] == [
        {"inbox": [3], "output": 13},
        {"inbox": [], "output": 4},
    ]
    assert [*app.stream({"input": 2, "inbox": 12}, stream_mode="debug")] == [
        {
            "type": "task",
            "timestamp": AnyStr(),
            "step": 0,
            "payload": {
                "id": "9379da35-ae1c-5a7b-8556-7ce22a1f8fde",
                "name": "one",
                "input": 2,
                "triggers": ["input"],
            },
        },
        {
            "type": "task",
            "timestamp": AnyStr(),
            "step": 0,
            "payload": {
                "id": "49ac8f60-4ff2-5cdd-a319-66bbd9837e5a",
                "name": "two",
                "input": [12],
                "triggers": ["inbox"],
            },
        },
        {
            "type": "task_result",
            "timestamp": AnyStr(),
            "step": 0,
            "payload": {
                "id": "9379da35-ae1c-5a7b-8556-7ce22a1f8fde",
                "name": "one",
                "result": [("inbox", 3)],
            },
        },
        {
            "type": "task_result",
            "timestamp": AnyStr(),
            "step": 0,
            "payload": {
                "id": "49ac8f60-4ff2-5cdd-a319-66bbd9837e5a",
                "name": "two",
                "result": [("output", 13)],
            },
        },
        {
            "type": "checkpoint",
            "timestamp": AnyStr(),
            "step": 0,
            "payload": {"config": None, "values": {"output": 13, "inbox": [3]}},
        },
        {
            "type": "task",
            "timestamp": AnyStr(),
            "step": 1,
            "payload": {
                "id": "b97f26c1-a34b-51e0-884e-44a41a3a3b47",
                "name": "two",
                "input": [3],
                "triggers": ["inbox"],
            },
        },
        {
            "type": "task_result",
            "timestamp": AnyStr(),
            "step": 1,
            "payload": {
                "id": "b97f26c1-a34b-51e0-884e-44a41a3a3b47",
                "name": "two",
                "result": [("output", 4)],
            },
        },
        {
            "type": "checkpoint",
            "timestamp": AnyStr(),
            "step": 1,
            "payload": {"config": None, "values": {"output": 4, "inbox": []}},
        },
    ]


def test_batch_two_processes_in_out() -> None:
    def add_one_with_delay(inp: int) -> int:
        time.sleep(inp / 10)
        return inp + 1

    one = Channel.subscribe_to("input") | add_one_with_delay | Channel.write_to("one")
    two = Channel.subscribe_to("one") | add_one_with_delay | Channel.write_to("output")

    app = Pregel(
        nodes={"one": one, "two": two},
        channels={
            "one": LastValue(int),
            "output": LastValue(int),
            "input": LastValue(int),
        },
        input_channels="input",
        output_channels="output",
    )

    assert app.batch([3, 2, 1, 3, 5]) == [5, 4, 3, 5, 7]
    assert app.batch([3, 2, 1, 3, 5], output_keys=["output"]) == [
        {"output": 5},
        {"output": 4},
        {"output": 3},
        {"output": 5},
        {"output": 7},
    ]

    graph = Graph()
    graph.add_node("add_one", add_one_with_delay)
    graph.add_node("add_one_more", add_one_with_delay)
    graph.set_entry_point("add_one")
    graph.set_finish_point("add_one_more")
    graph.add_edge("add_one", "add_one_more")
    gapp = graph.compile()

    assert gapp.batch([3, 2, 1, 3, 5]) == [5, 4, 3, 5, 7]


def test_invoke_many_processes_in_out(mocker: MockerFixture) -> None:
    test_size = 100
    add_one = mocker.Mock(side_effect=lambda x: x + 1)

    nodes = {"-1": Channel.subscribe_to("input") | add_one | Channel.write_to("-1")}
    for i in range(test_size - 2):
        nodes[str(i)] = (
            Channel.subscribe_to(str(i - 1)) | add_one | Channel.write_to(str(i))
        )
    nodes["last"] = Channel.subscribe_to(str(i)) | add_one | Channel.write_to("output")

    app = Pregel(
        nodes=nodes,
        channels={str(i): LastValue(int) for i in range(-1, test_size - 2)}
        | {"input": LastValue(int), "output": LastValue(int)},
        input_channels="input",
        output_channels="output",
    )

    for _ in range(10):
        assert app.invoke(2, {"recursion_limit": test_size}) == 2 + test_size

    with ThreadPoolExecutor() as executor:
        assert [
            *executor.map(app.invoke, [2] * 10, [{"recursion_limit": test_size}] * 10)
        ] == [2 + test_size] * 10


def test_batch_many_processes_in_out(mocker: MockerFixture) -> None:
    test_size = 100
    add_one = mocker.Mock(side_effect=lambda x: x + 1)

    nodes = {"-1": Channel.subscribe_to("input") | add_one | Channel.write_to("-1")}
    for i in range(test_size - 2):
        nodes[str(i)] = (
            Channel.subscribe_to(str(i - 1)) | add_one | Channel.write_to(str(i))
        )
    nodes["last"] = Channel.subscribe_to(str(i)) | add_one | Channel.write_to("output")

    app = Pregel(
        nodes=nodes,
        channels={str(i): LastValue(int) for i in range(-1, test_size - 2)}
        | {"input": LastValue(int), "output": LastValue(int)},
        input_channels="input",
        output_channels="output",
    )

    for _ in range(3):
        assert app.batch([2, 1, 3, 4, 5], {"recursion_limit": test_size}) == [
            2 + test_size,
            1 + test_size,
            3 + test_size,
            4 + test_size,
            5 + test_size,
        ]

    with ThreadPoolExecutor() as executor:
        assert [
            *executor.map(
                app.batch, [[2, 1, 3, 4, 5]] * 3, [{"recursion_limit": test_size}] * 3
            )
        ] == [
            [2 + test_size, 1 + test_size, 3 + test_size, 4 + test_size, 5 + test_size]
        ] * 3


def test_invoke_two_processes_two_in_two_out_invalid(mocker: MockerFixture) -> None:
    add_one = mocker.Mock(side_effect=lambda x: x + 1)

    one = Channel.subscribe_to("input") | add_one | Channel.write_to("output")
    two = Channel.subscribe_to("input") | add_one | Channel.write_to("output")

    app = Pregel(
        nodes={"one": one, "two": two},
        channels={"output": LastValue(int), "input": LastValue(int)},
        input_channels="input",
        output_channels="output",
    )

    with pytest.raises(InvalidUpdateError):
        # LastValue channels can only be updated once per iteration
        app.invoke(2)


def test_invoke_two_processes_two_in_two_out_valid(mocker: MockerFixture) -> None:
    add_one = mocker.Mock(side_effect=lambda x: x + 1)

    one = Channel.subscribe_to("input") | add_one | Channel.write_to("output")
    two = Channel.subscribe_to("input") | add_one | Channel.write_to("output")

    app = Pregel(
        nodes={"one": one, "two": two},
        channels={
            "input": LastValue(int),
            "output": Topic(int),
        },
        input_channels="input",
        output_channels="output",
    )

    # An Inbox channel accumulates updates into a sequence
    assert app.invoke(2) == [3, 3]


def test_invoke_checkpoint(mocker: MockerFixture) -> None:
    add_one = mocker.Mock(side_effect=lambda x: x["total"] + x["input"])
    errored_once = False

    def raise_if_above_10(input: int) -> int:
        nonlocal errored_once
        if input > 4:
            if errored_once:
                pass
            else:
                errored_once = True
                raise OSError("I will be retried")
        if input > 10:
            raise ValueError("Input is too large")
        return input

    one = (
        Channel.subscribe_to(["input"]).join(["total"])
        | add_one
        | Channel.write_to("output", "total")
        | raise_if_above_10
    )

    memory = MemorySaverAssertImmutable()

    app = Pregel(
        nodes={"one": one},
        channels={
            "total": BinaryOperatorAggregate(int, operator.add),
            "input": LastValue(int),
            "output": LastValue(int),
        },
        input_channels="input",
        output_channels="output",
        checkpointer=memory,
        retry_policy=RetryPolicy(),
    )

    # total starts out as 0, so output is 0+2=2
    assert app.invoke(2, {"configurable": {"thread_id": "1"}}) == 2
    checkpoint = memory.get({"configurable": {"thread_id": "1"}})
    assert checkpoint is not None
    assert checkpoint["channel_values"].get("total") == 2
    # total is now 2, so output is 2+3=5
    assert app.invoke(3, {"configurable": {"thread_id": "1"}}) == 5
    assert errored_once, "errored and retried"
    checkpoint = memory.get({"configurable": {"thread_id": "1"}})
    assert checkpoint is not None
    assert checkpoint["channel_values"].get("total") == 7
    # total is now 2+5=7, so output would be 7+4=11, but raises ValueError
    with pytest.raises(ValueError):
        app.invoke(4, {"configurable": {"thread_id": "1"}})
    # checkpoint is not updated
    checkpoint = memory.get({"configurable": {"thread_id": "1"}})
    assert checkpoint is not None
    assert checkpoint["channel_values"].get("total") == 7
    # on a new thread, total starts out as 0, so output is 0+5=5
    assert app.invoke(5, {"configurable": {"thread_id": "2"}}) == 5
    checkpoint = memory.get({"configurable": {"thread_id": "1"}})
    assert checkpoint is not None
    assert checkpoint["channel_values"].get("total") == 7
    checkpoint = memory.get({"configurable": {"thread_id": "2"}})
    assert checkpoint is not None
    assert checkpoint["channel_values"].get("total") == 5


def test_invoke_checkpoint_sqlite(mocker: MockerFixture) -> None:
    adder = mocker.Mock(side_effect=lambda x: x["total"] + x["input"])

    def raise_if_above_10(input: int) -> int:
        if input > 10:
            raise ValueError("Input is too large")
        return input

    one = (
        Channel.subscribe_to(["input"]).join(["total"])
        | adder
        | Channel.write_to("output", "total")
        | raise_if_above_10
    )

    with SqliteSaver.from_conn_string(":memory:") as memory:
        app = Pregel(
            nodes={"one": one},
            channels={
                "total": BinaryOperatorAggregate(int, operator.add),
                "input": LastValue(int),
                "output": LastValue(int),
            },
            input_channels="input",
            output_channels="output",
            checkpointer=memory,
        )

        thread_1 = {"configurable": {"thread_id": "1"}}
        # total starts out as 0, so output is 0+2=2
        assert app.invoke(2, thread_1, debug=1) == 2
        state = app.get_state(thread_1)
        assert state is not None
        assert state.values.get("total") == 2
        assert state.next == ()
        assert state.config["configurable"]["thread_ts"] == memory.get(thread_1)["id"]
        # total is now 2, so output is 2+3=5
        assert app.invoke(3, thread_1) == 5
        state = app.get_state(thread_1)
        assert state is not None
        assert state.values.get("total") == 7
        assert state.config["configurable"]["thread_ts"] == memory.get(thread_1)["id"]
        # total is now 2+5=7, so output would be 7+4=11, but raises ValueError
        with pytest.raises(ValueError):
            app.invoke(4, thread_1)
        # checkpoint is updated with new input
        state = app.get_state(thread_1)
        assert state is not None
        assert state.values.get("total") == 7
        assert state.next == ("one",)
        """we checkpoint inputs and it failed on "one", so the next node is one"""
        # we can recover from error by sending new inputs
        assert app.invoke(2, thread_1) == 9
        state = app.get_state(thread_1)
        assert state is not None
        assert state.values.get("total") == 16, "total is now 7+9=16"
        assert state.next == ()

        thread_2 = {"configurable": {"thread_id": "2"}}
        # on a new thread, total starts out as 0, so output is 0+5=5
        assert app.invoke(5, thread_2, debug=True) == 5
        state = app.get_state({"configurable": {"thread_id": "1"}})
        assert state is not None
        assert state.values.get("total") == 16
        assert state.next == (), "checkpoint of other thread not touched"
        state = app.get_state(thread_2)
        assert state is not None
        assert state.values.get("total") == 5
        assert state.next == ()

        assert len(list(app.get_state_history(thread_1, limit=1))) == 1
        # list all checkpoints for thread 1
        thread_1_history = [c for c in app.get_state_history(thread_1)]
        # there are 7 checkpoints
        assert len(thread_1_history) == 7
        assert Counter(c.metadata["source"] for c in thread_1_history) == {
            "input": 4,
            "loop": 3,
        }
        # sorted descending
        assert (
            thread_1_history[0].config["configurable"]["thread_ts"]
            > thread_1_history[1].config["configurable"]["thread_ts"]
        )
        # cursor pagination
        cursored = list(
            app.get_state_history(thread_1, limit=1, before=thread_1_history[0].config)
        )
        assert len(cursored) == 1
        assert cursored[0].config == thread_1_history[1].config
        # the last checkpoint
        assert thread_1_history[0].values["total"] == 16
        # the first "loop" checkpoint
        assert thread_1_history[-2].values["total"] == 2
        # can get each checkpoint using aget with config
        assert (
            memory.get(thread_1_history[0].config)["id"]
            == thread_1_history[0].config["configurable"]["thread_ts"]
        )
        assert (
            memory.get(thread_1_history[1].config)["id"]
            == thread_1_history[1].config["configurable"]["thread_ts"]
        )

        thread_1_next_config = app.update_state(thread_1_history[1].config, 10)
        # update creates a new checkpoint
        assert (
            thread_1_next_config["configurable"]["thread_ts"]
            > thread_1_history[0].config["configurable"]["thread_ts"]
        )
        # update makes new checkpoint child of the previous one
        assert (
            app.get_state(thread_1_next_config).parent_config
            == thread_1_history[1].config
        )
        # 1 more checkpoint in history
        assert len(list(app.get_state_history(thread_1))) == 8
        assert Counter(
            c.metadata["source"] for c in app.get_state_history(thread_1)
        ) == {
            "update": 1,
            "input": 4,
            "loop": 3,
        }
        # the latest checkpoint is the updated one
        assert app.get_state(thread_1) == app.get_state(thread_1_next_config)


def test_invoke_two_processes_two_in_join_two_out(mocker: MockerFixture) -> None:
    add_one = mocker.Mock(side_effect=lambda x: x + 1)
    add_10_each = mocker.Mock(side_effect=lambda x: sorted(y + 10 for y in x))

    one = Channel.subscribe_to("input") | add_one | Channel.write_to("inbox")
    chain_three = Channel.subscribe_to("input") | add_one | Channel.write_to("inbox")
    chain_four = (
        Channel.subscribe_to("inbox") | add_10_each | Channel.write_to("output")
    )

    app = Pregel(
        nodes={
            "one": one,
            "chain_three": chain_three,
            "chain_four": chain_four,
        },
        channels={
            "inbox": Topic(int),
            "output": LastValue(int),
            "input": LastValue(int),
        },
        input_channels="input",
        output_channels="output",
    )

    # Then invoke app
    # We get a single array result as chain_four waits for all publishers to finish
    # before operating on all elements published to topic_two as an array
    for _ in range(100):
        assert app.invoke(2) == [13, 13]

    with ThreadPoolExecutor() as executor:
        assert [*executor.map(app.invoke, [2] * 100)] == [[13, 13]] * 100


def test_invoke_join_then_call_other_pregel(mocker: MockerFixture) -> None:
    add_one = mocker.Mock(side_effect=lambda x: x + 1)
    add_10_each = mocker.Mock(side_effect=lambda x: [y + 10 for y in x])

    inner_app = Pregel(
        nodes={
            "one": Channel.subscribe_to("input") | add_one | Channel.write_to("output")
        },
        channels={
            "output": LastValue(int),
            "input": LastValue(int),
        },
        input_channels="input",
        output_channels="output",
    )

    one = (
        Channel.subscribe_to("input")
        | add_10_each
        | Channel.write_to("inbox_one").map()
    )
    two = (
        Channel.subscribe_to("inbox_one")
        | inner_app.map()
        | sorted
        | Channel.write_to("outbox_one")
    )
    chain_three = Channel.subscribe_to("outbox_one") | sum | Channel.write_to("output")

    app = Pregel(
        nodes={
            "one": one,
            "two": two,
            "chain_three": chain_three,
        },
        channels={
            "inbox_one": Topic(int),
            "outbox_one": LastValue(int),
            "output": LastValue(int),
            "input": LastValue(int),
        },
        input_channels="input",
        output_channels="output",
    )

    for _ in range(10):
        assert app.invoke([2, 3]) == 27

    with ThreadPoolExecutor() as executor:
        assert [*executor.map(app.invoke, [[2, 3]] * 10)] == [27] * 10


def test_invoke_two_processes_one_in_two_out(mocker: MockerFixture) -> None:
    add_one = mocker.Mock(side_effect=lambda x: x + 1)

    one = (
        Channel.subscribe_to("input")
        | add_one
        | Channel.write_to(output=RunnablePassthrough(), between=RunnablePassthrough())
    )
    two = Channel.subscribe_to("between") | add_one | Channel.write_to("output")

    app = Pregel(
        nodes={"one": one, "two": two},
        channels={
            "input": LastValue(int),
            "between": LastValue(int),
            "output": LastValue(int),
        },
        stream_channels=["output", "between"],
        input_channels="input",
        output_channels="output",
    )

    assert [c for c in app.stream(2, stream_mode="updates")] == [
        {"one": {"between": 3, "output": 3}},
        {"two": {"output": 4}},
    ]
    assert [c for c in app.stream(2)] == [
        {"between": 3, "output": 3},
        {"between": 3, "output": 4},
    ]


def test_invoke_two_processes_no_out(mocker: MockerFixture) -> None:
    add_one = mocker.Mock(side_effect=lambda x: x + 1)
    one = Channel.subscribe_to("input") | add_one | Channel.write_to("between")
    two = Channel.subscribe_to("between") | add_one

    app = Pregel(
        nodes={"one": one, "two": two},
        channels={
            "input": LastValue(int),
            "between": LastValue(int),
            "output": LastValue(int),
        },
        input_channels="input",
        output_channels="output",
    )

    # It finishes executing (once no more messages being published)
    # but returns nothing, as nothing was published to OUT topic
    assert app.invoke(2) is None


def test_invoke_two_processes_no_in(mocker: MockerFixture) -> None:
    add_one = mocker.Mock(side_effect=lambda x: x + 1)

    one = Channel.subscribe_to("between") | add_one | Channel.write_to("output")
    two = Channel.subscribe_to("between") | add_one

    with pytest.raises(ValueError):
        Pregel(nodes={"one": one, "two": two})


def test_channel_enter_exit_timing(mocker: MockerFixture) -> None:
    setup = mocker.Mock()
    cleanup = mocker.Mock()

    @contextmanager
    def an_int() -> Generator[int, None, None]:
        setup()
        try:
            yield 5
        finally:
            cleanup()

    add_one = mocker.Mock(side_effect=lambda x: x + 1)
    one = Channel.subscribe_to("input") | add_one | Channel.write_to("inbox")
    two = (
        Channel.subscribe_to("inbox")
        | RunnableLambda(add_one).batch
        | Channel.write_to("output").batch
    )

    app = Pregel(
        nodes={"one": one, "two": two},
        channels={
            "inbox": Topic(int),
            "ctx": Context(an_int, typ=int),
            "output": LastValue(int),
            "input": LastValue(int),
        },
        input_channels="input",
        output_channels=["inbox", "output"],
        stream_channels=["inbox", "output"],
    )

    assert setup.call_count == 0
    assert cleanup.call_count == 0
    for i, chunk in enumerate(app.stream(2)):
        assert setup.call_count == 1, "Expected setup to be called once"
        assert cleanup.call_count == 0, "Expected cleanup to not be called yet"
        if i == 0:
            assert chunk == {"inbox": [3]}
        elif i == 1:
            assert chunk == {"inbox": [], "output": 4}
        else:
            assert False, "Expected only two chunks"
    assert cleanup.call_count == 1, "Expected cleanup to be called once"


def test_conditional_graph(snapshot: SnapshotAssertion) -> None:
    from copy import deepcopy

    from langchain_core.agents import AgentAction, AgentFinish
    from langchain_core.language_models.fake import FakeStreamingListLLM
    from langchain_core.prompts import PromptTemplate
    from langchain_core.runnables import RunnablePassthrough
    from langchain_core.tools import tool

    # Assemble the tools
    @tool()
    def search_api(query: str) -> str:
        """Searches the API for the query."""
        return f"result for {query}"

    tools = [search_api]

    # Construct the agent
    prompt = PromptTemplate.from_template("Hello!")

    llm = FakeStreamingListLLM(
        responses=[
            "tool:search_api:query",
            "tool:search_api:another",
            "finish:answer",
        ]
    )

    def agent_parser(input: str) -> Union[AgentAction, AgentFinish]:
        if input.startswith("finish"):
            _, answer = input.split(":")
            return AgentFinish(return_values={"answer": answer}, log=input)
        else:
            _, tool_name, tool_input = input.split(":")
            return AgentAction(tool=tool_name, tool_input=tool_input, log=input)

    agent = RunnablePassthrough.assign(agent_outcome=prompt | llm | agent_parser)

    # Define tool execution logic
    def execute_tools(data: dict) -> dict:
        agent_action: AgentAction = data.pop("agent_outcome")
        observation = {t.name: t for t in tools}[agent_action.tool].invoke(
            agent_action.tool_input
        )
        if data.get("intermediate_steps") is None:
            data["intermediate_steps"] = []
        data["intermediate_steps"].append((agent_action, observation))
        return data

    # Define decision-making logic
    def should_continue(data: dict) -> str:
        # Logic to decide whether to continue in the loop or exit
        if isinstance(data["agent_outcome"], AgentFinish):
            return "exit"
        else:
            return "continue"

    # Define a new graph
    workflow = Graph()

    workflow.add_node("agent", agent)
    workflow.add_node("tools", execute_tools)

    workflow.set_entry_point("agent")

    workflow.add_conditional_edges(
        "agent", should_continue, {"continue": "tools", "exit": END}
    )

    workflow.add_edge("tools", "agent")

    app = workflow.compile()

    assert json.dumps(app.get_graph().to_json(), indent=2) == snapshot
    assert app.get_graph().draw_mermaid(with_styles=False) == snapshot
    assert json.dumps(app.get_graph(xray=True).to_json(), indent=2) == snapshot
    assert app.get_graph(xray=True).draw_mermaid(with_styles=False) == snapshot

    assert app.invoke({"input": "what is weather in sf"}) == {
        "input": "what is weather in sf",
        "intermediate_steps": [
            (
                AgentAction(
                    tool="search_api",
                    tool_input="query",
                    log="tool:search_api:query",
                ),
                "result for query",
            ),
            (
                AgentAction(
                    tool="search_api",
                    tool_input="another",
                    log="tool:search_api:another",
                ),
                "result for another",
            ),
        ],
        "agent_outcome": AgentFinish(
            return_values={"answer": "answer"}, log="finish:answer"
        ),
    }

    # deepcopy because the nodes mutate the data
    assert [deepcopy(c) for c in app.stream({"input": "what is weather in sf"})] == [
        {
            "agent": {
                "input": "what is weather in sf",
                "agent_outcome": AgentAction(
                    tool="search_api", tool_input="query", log="tool:search_api:query"
                ),
            }
        },
        {
            "tools": {
                "input": "what is weather in sf",
                "intermediate_steps": [
                    (
                        AgentAction(
                            tool="search_api",
                            tool_input="query",
                            log="tool:search_api:query",
                        ),
                        "result for query",
                    )
                ],
            }
        },
        {
            "agent": {
                "input": "what is weather in sf",
                "intermediate_steps": [
                    (
                        AgentAction(
                            tool="search_api",
                            tool_input="query",
                            log="tool:search_api:query",
                        ),
                        "result for query",
                    )
                ],
                "agent_outcome": AgentAction(
                    tool="search_api",
                    tool_input="another",
                    log="tool:search_api:another",
                ),
            }
        },
        {
            "tools": {
                "input": "what is weather in sf",
                "intermediate_steps": [
                    (
                        AgentAction(
                            tool="search_api",
                            tool_input="query",
                            log="tool:search_api:query",
                        ),
                        "result for query",
                    ),
                    (
                        AgentAction(
                            tool="search_api",
                            tool_input="another",
                            log="tool:search_api:another",
                        ),
                        "result for another",
                    ),
                ],
            }
        },
        {
            "agent": {
                "input": "what is weather in sf",
                "intermediate_steps": [
                    (
                        AgentAction(
                            tool="search_api",
                            tool_input="query",
                            log="tool:search_api:query",
                        ),
                        "result for query",
                    ),
                    (
                        AgentAction(
                            tool="search_api",
                            tool_input="another",
                            log="tool:search_api:another",
                        ),
                        "result for another",
                    ),
                ],
                "agent_outcome": AgentFinish(
                    return_values={"answer": "answer"}, log="finish:answer"
                ),
            }
        },
    ]

    # test state get/update methods with interrupt_after

    app_w_interrupt = workflow.compile(
        checkpointer=MemorySaverAssertImmutable(),
        interrupt_after=["agent"],
    )
    config = {"configurable": {"thread_id": "1"}}

    assert [
        c for c in app_w_interrupt.stream({"input": "what is weather in sf"}, config)
    ] == [
        {
            "agent": {
                "input": "what is weather in sf",
                "agent_outcome": AgentAction(
                    tool="search_api", tool_input="query", log="tool:search_api:query"
                ),
            }
        }
    ]

    assert app_w_interrupt.get_state(config) == StateSnapshot(
        values={
            "agent": {
                "input": "what is weather in sf",
                "agent_outcome": AgentAction(
                    tool="search_api", tool_input="query", log="tool:search_api:query"
                ),
            },
        },
        next=("tools",),
        config=app_w_interrupt.checkpointer.get_tuple(config).config,
        metadata={
            "source": "loop",
            "step": 0,
            "writes": {
                "agent": {
                    "input": "what is weather in sf",
                    "agent_outcome": AgentAction(
                        tool="search_api",
                        tool_input="query",
                        log="tool:search_api:query",
                    ),
                },
            },
        },
    )
    assert (
        app_w_interrupt.checkpointer.get_tuple(config).config["configurable"][
            "thread_ts"
        ]
        is not None
    )

    app_w_interrupt.update_state(
        config,
        {
            "agent_outcome": AgentAction(
                tool="search_api",
                tool_input="query",
                log="tool:search_api:a different query",
            ),
            "input": "what is weather in sf",
        },
    )

    assert app_w_interrupt.get_state(config) == StateSnapshot(
        values={
            "agent": {
                "agent_outcome": AgentAction(
                    tool="search_api",
                    tool_input="query",
                    log="tool:search_api:a different query",
                ),
                "input": "what is weather in sf",
            },
        },
        next=("tools",),
        config=app_w_interrupt.checkpointer.get_tuple(config).config,
        metadata={
            "source": "update",
            "step": 1,
            "writes": {
                "agent": {
                    "agent_outcome": AgentAction(
                        tool="search_api",
                        tool_input="query",
                        log="tool:search_api:a different query",
                    ),
                    "input": "what is weather in sf",
                },
            },
        },
    )

    assert [c for c in app_w_interrupt.stream(None, config)] == [
        {
            "tools": {
                "input": "what is weather in sf",
                "intermediate_steps": [
                    (
                        AgentAction(
                            tool="search_api",
                            tool_input="query",
                            log="tool:search_api:a different query",
                        ),
                        "result for query",
                    )
                ],
            }
        },
        {
            "agent": {
                "input": "what is weather in sf",
                "intermediate_steps": [
                    (
                        AgentAction(
                            tool="search_api",
                            tool_input="query",
                            log="tool:search_api:a different query",
                        ),
                        "result for query",
                    )
                ],
                "agent_outcome": AgentAction(
                    tool="search_api",
                    tool_input="another",
                    log="tool:search_api:another",
                ),
            }
        },
    ]

    app_w_interrupt.update_state(
        config,
        {
            "input": "what is weather in sf",
            "intermediate_steps": [
                (
                    AgentAction(
                        tool="search_api",
                        tool_input="query",
                        log="tool:search_api:a different query",
                    ),
                    "result for query",
                )
            ],
            "agent_outcome": AgentFinish(
                return_values={"answer": "a really nice answer"},
                log="finish:a really nice answer",
            ),
        },
    )

    assert app_w_interrupt.get_state(config) == StateSnapshot(
        values={
            "agent": {
                "input": "what is weather in sf",
                "intermediate_steps": [
                    (
                        AgentAction(
                            tool="search_api",
                            tool_input="query",
                            log="tool:search_api:a different query",
                        ),
                        "result for query",
                    )
                ],
                "agent_outcome": AgentFinish(
                    return_values={"answer": "a really nice answer"},
                    log="finish:a really nice answer",
                ),
            },
        },
        next=(),
        config=app_w_interrupt.checkpointer.get_tuple(config).config,
        metadata={
            "source": "update",
            "step": 4,
            "writes": {
                "agent": {
                    "input": "what is weather in sf",
                    "intermediate_steps": [
                        (
                            AgentAction(
                                tool="search_api",
                                tool_input="query",
                                log="tool:search_api:a different query",
                            ),
                            "result for query",
                        )
                    ],
                    "agent_outcome": AgentFinish(
                        return_values={"answer": "a really nice answer"},
                        log="finish:a really nice answer",
                    ),
                }
            },
        },
    )

    # test state get/update methods with interrupt_before

    app_w_interrupt = workflow.compile(
        checkpointer=MemorySaverAssertImmutable(),
        interrupt_before=["tools"],
    )
    config = {"configurable": {"thread_id": "2"}}
    llm.i = 0  # reset the llm

    assert [
        c for c in app_w_interrupt.stream({"input": "what is weather in sf"}, config)
    ] == [
        {
            "agent": {
                "input": "what is weather in sf",
                "agent_outcome": AgentAction(
                    tool="search_api", tool_input="query", log="tool:search_api:query"
                ),
            }
        }
    ]

    assert app_w_interrupt.get_state(config) == StateSnapshot(
        values={
            "agent": {
                "input": "what is weather in sf",
                "agent_outcome": AgentAction(
                    tool="search_api", tool_input="query", log="tool:search_api:query"
                ),
            },
        },
        next=("tools",),
        config=app_w_interrupt.checkpointer.get_tuple(config).config,
        metadata={
            "source": "loop",
            "step": 0,
            "writes": {
                "agent": {
                    "input": "what is weather in sf",
                    "agent_outcome": AgentAction(
                        tool="search_api",
                        tool_input="query",
                        log="tool:search_api:query",
                    ),
                }
            },
        },
    )

    app_w_interrupt.update_state(
        config,
        {
            "agent_outcome": AgentAction(
                tool="search_api",
                tool_input="query",
                log="tool:search_api:a different query",
            ),
            "input": "what is weather in sf",
        },
    )

    assert app_w_interrupt.get_state(config) == StateSnapshot(
        values={
            "agent": {
                "agent_outcome": AgentAction(
                    tool="search_api",
                    tool_input="query",
                    log="tool:search_api:a different query",
                ),
                "input": "what is weather in sf",
            },
        },
        next=("tools",),
        config=app_w_interrupt.checkpointer.get_tuple(config).config,
        metadata={
            "source": "update",
            "step": 1,
            "writes": {
                "agent": {
                    "agent_outcome": AgentAction(
                        tool="search_api",
                        tool_input="query",
                        log="tool:search_api:a different query",
                    ),
                    "input": "what is weather in sf",
                }
            },
        },
    )

    assert [c for c in app_w_interrupt.stream(None, config)] == [
        {
            "tools": {
                "input": "what is weather in sf",
                "intermediate_steps": [
                    (
                        AgentAction(
                            tool="search_api",
                            tool_input="query",
                            log="tool:search_api:a different query",
                        ),
                        "result for query",
                    )
                ],
            }
        },
        {
            "agent": {
                "input": "what is weather in sf",
                "intermediate_steps": [
                    (
                        AgentAction(
                            tool="search_api",
                            tool_input="query",
                            log="tool:search_api:a different query",
                        ),
                        "result for query",
                    )
                ],
                "agent_outcome": AgentAction(
                    tool="search_api",
                    tool_input="another",
                    log="tool:search_api:another",
                ),
            }
        },
    ]

    app_w_interrupt.update_state(
        config,
        {
            "input": "what is weather in sf",
            "intermediate_steps": [
                (
                    AgentAction(
                        tool="search_api",
                        tool_input="query",
                        log="tool:search_api:a different query",
                    ),
                    "result for query",
                )
            ],
            "agent_outcome": AgentFinish(
                return_values={"answer": "a really nice answer"},
                log="finish:a really nice answer",
            ),
        },
    )

    assert app_w_interrupt.get_state(config) == StateSnapshot(
        values={
            "agent": {
                "input": "what is weather in sf",
                "intermediate_steps": [
                    (
                        AgentAction(
                            tool="search_api",
                            tool_input="query",
                            log="tool:search_api:a different query",
                        ),
                        "result for query",
                    )
                ],
                "agent_outcome": AgentFinish(
                    return_values={"answer": "a really nice answer"},
                    log="finish:a really nice answer",
                ),
            },
        },
        next=(),
        config=app_w_interrupt.checkpointer.get_tuple(config).config,
        metadata={
            "source": "update",
            "step": 4,
            "writes": {
                "agent": {
                    "input": "what is weather in sf",
                    "intermediate_steps": [
                        (
                            AgentAction(
                                tool="search_api",
                                tool_input="query",
                                log="tool:search_api:a different query",
                            ),
                            "result for query",
                        )
                    ],
                    "agent_outcome": AgentFinish(
                        return_values={"answer": "a really nice answer"},
                        log="finish:a really nice answer",
                    ),
                }
            },
        },
    )

    # test re-invoke to continue with interrupt_before

    app_w_interrupt = workflow.compile(
        checkpointer=MemorySaverAssertImmutable(),
        interrupt_before=["tools"],
    )
    config = {"configurable": {"thread_id": "2"}}
    llm.i = 0  # reset the llm

    assert [
        c for c in app_w_interrupt.stream({"input": "what is weather in sf"}, config)
    ] == [
        {
            "agent": {
                "input": "what is weather in sf",
                "agent_outcome": AgentAction(
                    tool="search_api", tool_input="query", log="tool:search_api:query"
                ),
            }
        }
    ]

    assert app_w_interrupt.get_state(config) == StateSnapshot(
        values={
            "agent": {
                "input": "what is weather in sf",
                "agent_outcome": AgentAction(
                    tool="search_api", tool_input="query", log="tool:search_api:query"
                ),
            },
        },
        next=("tools",),
        config=app_w_interrupt.checkpointer.get_tuple(config).config,
        metadata={
            "source": "loop",
            "step": 0,
            "writes": {
                "agent": {
                    "input": "what is weather in sf",
                    "agent_outcome": AgentAction(
                        tool="search_api",
                        tool_input="query",
                        log="tool:search_api:query",
                    ),
                }
            },
        },
    )

    assert [c for c in app_w_interrupt.stream(None, config)] == [
        {
            "tools": {
                "input": "what is weather in sf",
                "intermediate_steps": [
                    (
                        AgentAction(
                            tool="search_api",
                            tool_input="query",
                            log="tool:search_api:query",
                        ),
                        "result for query",
                    )
                ],
            }
        },
        {
            "agent": {
                "input": "what is weather in sf",
                "intermediate_steps": [
                    (
                        AgentAction(
                            tool="search_api",
                            tool_input="query",
                            log="tool:search_api:query",
                        ),
                        "result for query",
                    )
                ],
                "agent_outcome": AgentAction(
                    tool="search_api",
                    tool_input="another",
                    log="tool:search_api:another",
                ),
            }
        },
    ]

    assert [c for c in app_w_interrupt.stream(None, config)] == [
        {
            "tools": {
                "input": "what is weather in sf",
                "intermediate_steps": [
                    (
                        AgentAction(
                            tool="search_api",
                            tool_input="query",
                            log="tool:search_api:query",
                        ),
                        "result for query",
                    ),
                    (
                        AgentAction(
                            tool="search_api",
                            tool_input="another",
                            log="tool:search_api:another",
                        ),
                        "result for another",
                    ),
                ],
            }
        },
        {
            "agent": {
                "input": "what is weather in sf",
                "intermediate_steps": [
                    (
                        AgentAction(
                            tool="search_api",
                            tool_input="query",
                            log="tool:search_api:query",
                        ),
                        "result for query",
                    ),
                    (
                        AgentAction(
                            tool="search_api",
                            tool_input="another",
                            log="tool:search_api:another",
                        ),
                        "result for another",
                    ),
                ],
                "agent_outcome": AgentFinish(
                    return_values={"answer": "answer"}, log="finish:answer"
                ),
            }
        },
    ]


def test_conditional_entrypoint_graph(snapshot: SnapshotAssertion) -> None:
    def left(data: str) -> str:
        return data + "->left"

    def right(data: str) -> str:
        return data + "->right"

    def should_start(data: str) -> str:
        # Logic to decide where to start
        if len(data) > 10:
            return "go-right"
        else:
            return "go-left"

    # Define a new graph
    workflow = Graph()

    workflow.add_node("left", left)
    workflow.add_node("right", right)

    workflow.set_conditional_entry_point(
        should_start, {"go-left": "left", "go-right": "right"}
    )

    workflow.add_conditional_edges("left", lambda data: END, {END: END})
    workflow.add_edge("right", END)

    app = workflow.compile()

    assert app.get_input_schema().schema_json() == snapshot
    assert app.get_output_schema().schema_json() == snapshot
    assert json.dumps(app.get_graph().to_json(), indent=2) == snapshot
    assert app.get_graph().draw_mermaid(with_styles=False) == snapshot

    assert (
        app.invoke("what is weather in sf", debug=True)
        == "what is weather in sf->right"
    )

    assert [*app.stream("what is weather in sf")] == [
        {"right": "what is weather in sf->right"},
    ]


def test_conditional_state_graph(snapshot: SnapshotAssertion) -> None:
    from langchain_core.agents import AgentAction, AgentFinish
    from langchain_core.language_models.fake import FakeStreamingListLLM
    from langchain_core.prompts import PromptTemplate
    from langchain_core.tools import tool

    class AgentState(TypedDict, total=False):
        input: str
        agent_outcome: Optional[Union[AgentAction, AgentFinish]]
        intermediate_steps: Annotated[list[tuple[AgentAction, str]], operator.add]

    # Assemble the tools
    @tool()
    def search_api(query: str) -> str:
        """Searches the API for the query."""
        return f"result for {query}"

    tools = [search_api]

    # Construct the agent
    prompt = PromptTemplate.from_template("Hello!")

    llm = FakeStreamingListLLM(
        responses=[
            "tool:search_api:query",
            "tool:search_api:another",
            "finish:answer",
        ]
    )

    def agent_parser(input: str) -> dict[str, Union[AgentAction, AgentFinish]]:
        if input.startswith("finish"):
            _, answer = input.split(":")
            return {
                "agent_outcome": AgentFinish(
                    return_values={"answer": answer}, log=input
                )
            }
        else:
            _, tool_name, tool_input = input.split(":")
            return {
                "agent_outcome": AgentAction(
                    tool=tool_name, tool_input=tool_input, log=input
                )
            }

    agent = prompt | llm | agent_parser

    # Define tool execution logic
    def execute_tools(data: AgentState) -> dict:
        agent_action: AgentAction = data.pop("agent_outcome")
        observation = {t.name: t for t in tools}[agent_action.tool].invoke(
            agent_action.tool_input
        )
        return {"intermediate_steps": [(agent_action, observation)]}

    # Define decision-making logic
    def should_continue(data: AgentState) -> str:
        # Logic to decide whether to continue in the loop or exit
        if isinstance(data["agent_outcome"], AgentFinish):
            return "exit"
        else:
            return "continue"

    # Define a new graph
    workflow = StateGraph(AgentState)

    workflow.add_node("agent", agent)
    workflow.add_node("tools", execute_tools)

    workflow.set_entry_point("agent")

    workflow.add_conditional_edges(
        "agent", should_continue, {"continue": "tools", "exit": END}
    )

    workflow.add_edge("tools", "agent")

    app = workflow.compile()

    assert app.get_input_schema().schema_json() == snapshot
    assert app.get_output_schema().schema_json() == snapshot
    assert json.dumps(app.get_graph().to_json(), indent=2) == snapshot
    assert app.get_graph().draw_mermaid(with_styles=False) == snapshot

    assert app.invoke({"input": "what is weather in sf"}) == {
        "input": "what is weather in sf",
        "intermediate_steps": [
            (
                AgentAction(
                    tool="search_api",
                    tool_input="query",
                    log="tool:search_api:query",
                ),
                "result for query",
            ),
            (
                AgentAction(
                    tool="search_api",
                    tool_input="another",
                    log="tool:search_api:another",
                ),
                "result for another",
            ),
        ],
        "agent_outcome": AgentFinish(
            return_values={"answer": "answer"}, log="finish:answer"
        ),
    }

    assert [*app.stream({"input": "what is weather in sf"})] == [
        {
            "agent": {
                "agent_outcome": AgentAction(
                    tool="search_api", tool_input="query", log="tool:search_api:query"
                ),
            }
        },
        {
            "tools": {
                "intermediate_steps": [
                    (
                        AgentAction(
                            tool="search_api",
                            tool_input="query",
                            log="tool:search_api:query",
                        ),
                        "result for query",
                    )
                ],
            }
        },
        {
            "agent": {
                "agent_outcome": AgentAction(
                    tool="search_api",
                    tool_input="another",
                    log="tool:search_api:another",
                ),
            }
        },
        {
            "tools": {
                "intermediate_steps": [
                    (
                        AgentAction(
                            tool="search_api",
                            tool_input="another",
                            log="tool:search_api:another",
                        ),
                        "result for another",
                    ),
                ],
            }
        },
        {
            "agent": {
                "agent_outcome": AgentFinish(
                    return_values={"answer": "answer"}, log="finish:answer"
                ),
            }
        },
    ]

    # test state get/update methods with interrupt_after

    app_w_interrupt = workflow.compile(
        checkpointer=MemorySaverAssertImmutable(),
        interrupt_after=["agent"],
    )
    config = {"configurable": {"thread_id": "1"}}

    assert [
        c for c in app_w_interrupt.stream({"input": "what is weather in sf"}, config)
    ] == [
        {
            "agent": {
                "agent_outcome": AgentAction(
                    tool="search_api", tool_input="query", log="tool:search_api:query"
                ),
            }
        },
    ]

    assert app_w_interrupt.get_state(config) == StateSnapshot(
        values={
            "input": "what is weather in sf",
            "agent_outcome": AgentAction(
                tool="search_api", tool_input="query", log="tool:search_api:query"
            ),
            "intermediate_steps": [],
        },
        next=("tools",),
        config=app_w_interrupt.checkpointer.get_tuple(config).config,
        metadata={
            "source": "loop",
            "step": 1,
            "writes": {
                "agent": {
                    "agent_outcome": AgentAction(
                        tool="search_api",
                        tool_input="query",
                        log="tool:search_api:query",
                    ),
                }
            },
        },
    )

    app_w_interrupt.update_state(
        config,
        {
            "agent_outcome": AgentAction(
                tool="search_api",
                tool_input="query",
                log="tool:search_api:a different query",
            )
        },
    )

    assert app_w_interrupt.get_state(config) == StateSnapshot(
        values={
            "input": "what is weather in sf",
            "agent_outcome": AgentAction(
                tool="search_api",
                tool_input="query",
                log="tool:search_api:a different query",
            ),
            "intermediate_steps": [],
        },
        next=("tools",),
        config=app_w_interrupt.checkpointer.get_tuple(config).config,
        metadata={
            "source": "update",
            "step": 2,
            "writes": {
                "agent": {
                    "agent_outcome": AgentAction(
                        tool="search_api",
                        tool_input="query",
                        log="tool:search_api:a different query",
                    )
                },
            },
        },
    )

    assert [c for c in app_w_interrupt.stream(None, config)] == [
        {
            "tools": {
                "intermediate_steps": [
                    (
                        AgentAction(
                            tool="search_api",
                            tool_input="query",
                            log="tool:search_api:a different query",
                        ),
                        "result for query",
                    )
                ],
            }
        },
        {
            "agent": {
                "agent_outcome": AgentAction(
                    tool="search_api",
                    tool_input="another",
                    log="tool:search_api:another",
                ),
            }
        },
    ]

    app_w_interrupt.update_state(
        config,
        {
            "agent_outcome": AgentFinish(
                return_values={"answer": "a really nice answer"},
                log="finish:a really nice answer",
            )
        },
    )

    assert app_w_interrupt.get_state(config) == StateSnapshot(
        values={
            "input": "what is weather in sf",
            "agent_outcome": AgentFinish(
                return_values={"answer": "a really nice answer"},
                log="finish:a really nice answer",
            ),
            "intermediate_steps": [
                (
                    AgentAction(
                        tool="search_api",
                        tool_input="query",
                        log="tool:search_api:a different query",
                    ),
                    "result for query",
                )
            ],
        },
        next=(),
        config=app_w_interrupt.checkpointer.get_tuple(config).config,
        metadata={
            "source": "update",
            "step": 5,
            "writes": {
                "agent": {
                    "agent_outcome": AgentFinish(
                        return_values={"answer": "a really nice answer"},
                        log="finish:a really nice answer",
                    )
                }
            },
        },
    )

    # test state get/update methods with interrupt_before

    app_w_interrupt = workflow.compile(
        checkpointer=MemorySaverAssertImmutable(),
        interrupt_before=["tools"],
        debug=True,
    )
    config = {"configurable": {"thread_id": "2"}}
    llm.i = 0  # reset the llm

    assert [
        c for c in app_w_interrupt.stream({"input": "what is weather in sf"}, config)
    ] == [
        {
            "agent": {
                "agent_outcome": AgentAction(
                    tool="search_api", tool_input="query", log="tool:search_api:query"
                ),
            }
        },
    ]

    assert app_w_interrupt.get_state(config) == StateSnapshot(
        values={
            "input": "what is weather in sf",
            "agent_outcome": AgentAction(
                tool="search_api", tool_input="query", log="tool:search_api:query"
            ),
            "intermediate_steps": [],
        },
        next=("tools",),
        config=app_w_interrupt.checkpointer.get_tuple(config).config,
        metadata={
            "source": "loop",
            "step": 1,
            "writes": {
                "agent": {
                    "agent_outcome": AgentAction(
                        tool="search_api",
                        tool_input="query",
                        log="tool:search_api:query",
                    ),
                }
            },
        },
    )

    app_w_interrupt.update_state(
        config,
        {
            "agent_outcome": AgentAction(
                tool="search_api",
                tool_input="query",
                log="tool:search_api:a different query",
            )
        },
    )

    assert app_w_interrupt.get_state(config) == StateSnapshot(
        values={
            "input": "what is weather in sf",
            "agent_outcome": AgentAction(
                tool="search_api",
                tool_input="query",
                log="tool:search_api:a different query",
            ),
            "intermediate_steps": [],
        },
        next=("tools",),
        config=app_w_interrupt.checkpointer.get_tuple(config).config,
        metadata={
            "source": "update",
            "step": 2,
            "writes": {
                "agent": {
                    "agent_outcome": AgentAction(
                        tool="search_api",
                        tool_input="query",
                        log="tool:search_api:a different query",
                    )
                }
            },
        },
    )

    assert [c for c in app_w_interrupt.stream(None, config)] == [
        {
            "tools": {
                "intermediate_steps": [
                    (
                        AgentAction(
                            tool="search_api",
                            tool_input="query",
                            log="tool:search_api:a different query",
                        ),
                        "result for query",
                    )
                ],
            }
        },
        {
            "agent": {
                "agent_outcome": AgentAction(
                    tool="search_api",
                    tool_input="another",
                    log="tool:search_api:another",
                ),
            }
        },
    ]

    app_w_interrupt.update_state(
        config,
        {
            "agent_outcome": AgentFinish(
                return_values={"answer": "a really nice answer"},
                log="finish:a really nice answer",
            )
        },
    )

    assert app_w_interrupt.get_state(config) == StateSnapshot(
        values={
            "input": "what is weather in sf",
            "agent_outcome": AgentFinish(
                return_values={"answer": "a really nice answer"},
                log="finish:a really nice answer",
            ),
            "intermediate_steps": [
                (
                    AgentAction(
                        tool="search_api",
                        tool_input="query",
                        log="tool:search_api:a different query",
                    ),
                    "result for query",
                )
            ],
        },
        next=(),
        config=app_w_interrupt.checkpointer.get_tuple(config).config,
        metadata={
            "source": "update",
            "step": 5,
            "writes": {
                "agent": {
                    "agent_outcome": AgentFinish(
                        return_values={"answer": "a really nice answer"},
                        log="finish:a really nice answer",
                    )
                }
            },
        },
    )

    # test w interrupt before all
    app_w_interrupt = workflow.compile(
        checkpointer=MemorySaverAssertImmutable(),
        interrupt_before="*",
        debug=True,
    )
    config = {"configurable": {"thread_id": "3"}}
    llm.i = 0  # reset the llm

    assert [
        c for c in app_w_interrupt.stream({"input": "what is weather in sf"}, config)
    ] == []

    assert app_w_interrupt.get_state(config) == StateSnapshot(
        values={
            "input": "what is weather in sf",
            "intermediate_steps": [],
        },
        next=("agent",),
        config=app_w_interrupt.checkpointer.get_tuple(config).config,
        metadata={"source": "loop", "step": 0, "writes": None},
    )

    assert [c for c in app_w_interrupt.stream(None, config)] == [
        {
            "agent": {
                "agent_outcome": AgentAction(
                    tool="search_api", tool_input="query", log="tool:search_api:query"
                ),
            }
        },
    ]

    assert app_w_interrupt.get_state(config) == StateSnapshot(
        values={
            "input": "what is weather in sf",
            "agent_outcome": AgentAction(
                tool="search_api", tool_input="query", log="tool:search_api:query"
            ),
            "intermediate_steps": [],
        },
        next=("tools",),
        config=app_w_interrupt.checkpointer.get_tuple(config).config,
        metadata={
            "source": "loop",
            "step": 1,
            "writes": {
                "agent": {
                    "agent_outcome": AgentAction(
                        tool="search_api",
                        tool_input="query",
                        log="tool:search_api:query",
                    ),
                }
            },
        },
    )

    assert [c for c in app_w_interrupt.stream(None, config)] == [
        {
            "tools": {
                "intermediate_steps": [
                    (
                        AgentAction(
                            tool="search_api",
                            tool_input="query",
                            log="tool:search_api:query",
                        ),
                        "result for query",
                    )
                ],
            }
        },
    ]

    assert app_w_interrupt.get_state(config) == StateSnapshot(
        values={
            "input": "what is weather in sf",
            "agent_outcome": AgentAction(
                tool="search_api", tool_input="query", log="tool:search_api:query"
            ),
            "intermediate_steps": [
                (
                    AgentAction(
                        tool="search_api",
                        tool_input="query",
                        log="tool:search_api:query",
                    ),
                    "result for query",
                )
            ],
        },
        next=("agent",),
        config=app_w_interrupt.checkpointer.get_tuple(config).config,
        metadata={
            "source": "loop",
            "step": 2,
            "writes": {
                "tools": {
                    "intermediate_steps": [
                        (
                            AgentAction(
                                tool="search_api",
                                tool_input="query",
                                log="tool:search_api:query",
                            ),
                            "result for query",
                        )
                    ],
                }
            },
        },
    )

    assert [c for c in app_w_interrupt.stream(None, config)] == [
        {
            "agent": {
                "agent_outcome": AgentAction(
                    tool="search_api",
                    tool_input="another",
                    log="tool:search_api:another",
                ),
            }
        },
    ]

    # test w interrupt after all
    app_w_interrupt = workflow.compile(
        checkpointer=MemorySaverAssertImmutable(),
        interrupt_after="*",
    )
    config = {"configurable": {"thread_id": "4"}}
    llm.i = 0  # reset the llm

    assert [
        c for c in app_w_interrupt.stream({"input": "what is weather in sf"}, config)
    ] == [
        {
            "agent": {
                "agent_outcome": AgentAction(
                    tool="search_api", tool_input="query", log="tool:search_api:query"
                ),
            }
        },
    ]

    assert app_w_interrupt.get_state(config) == StateSnapshot(
        values={
            "input": "what is weather in sf",
            "agent_outcome": AgentAction(
                tool="search_api", tool_input="query", log="tool:search_api:query"
            ),
            "intermediate_steps": [],
        },
        next=("tools",),
        config=app_w_interrupt.checkpointer.get_tuple(config).config,
        metadata={
            "source": "loop",
            "step": 1,
            "writes": {
                "agent": {
                    "agent_outcome": AgentAction(
                        tool="search_api",
                        tool_input="query",
                        log="tool:search_api:query",
                    ),
                }
            },
        },
    )

    assert [c for c in app_w_interrupt.stream(None, config)] == [
        {
            "tools": {
                "intermediate_steps": [
                    (
                        AgentAction(
                            tool="search_api",
                            tool_input="query",
                            log="tool:search_api:query",
                        ),
                        "result for query",
                    )
                ],
            }
        },
    ]

    assert app_w_interrupt.get_state(config) == StateSnapshot(
        values={
            "input": "what is weather in sf",
            "agent_outcome": AgentAction(
                tool="search_api", tool_input="query", log="tool:search_api:query"
            ),
            "intermediate_steps": [
                (
                    AgentAction(
                        tool="search_api",
                        tool_input="query",
                        log="tool:search_api:query",
                    ),
                    "result for query",
                )
            ],
        },
        next=("agent",),
        config=app_w_interrupt.checkpointer.get_tuple(config).config,
        metadata={
            "source": "loop",
            "step": 2,
            "writes": {
                "tools": {
                    "intermediate_steps": [
                        (
                            AgentAction(
                                tool="search_api",
                                tool_input="query",
                                log="tool:search_api:query",
                            ),
                            "result for query",
                        )
                    ],
                }
            },
        },
    )

    assert [c for c in app_w_interrupt.stream(None, config)] == [
        {
            "agent": {
                "agent_outcome": AgentAction(
                    tool="search_api",
                    tool_input="another",
                    log="tool:search_api:another",
                ),
            }
        },
    ]


def test_state_graph_w_config(snapshot: SnapshotAssertion) -> None:
    from langchain_core.agents import AgentAction, AgentFinish
    from langchain_core.language_models.fake import FakeStreamingListLLM
    from langchain_core.prompts import PromptTemplate
    from langchain_core.tools import tool

    class AgentState(TypedDict, total=False):
        input: str
        agent_outcome: Optional[Union[AgentAction, AgentFinish]]
        intermediate_steps: Annotated[list[tuple[AgentAction, str]], operator.add]

    class Config(TypedDict, total=False):
        tools: list[str]

    # Assemble the tools
    @tool()
    def search_api(query: str) -> str:
        """Searches the API for the query."""
        return f"result for {query}"

    tools = [search_api]

    # Construct the agent
    prompt = PromptTemplate.from_template("Hello!")

    llm = FakeStreamingListLLM(
        responses=[
            "tool:search_api:query",
            "tool:search_api:another",
            "finish:answer",
        ]
    )

    def agent_parser(input: str) -> dict[str, Union[AgentAction, AgentFinish]]:
        if input.startswith("finish"):
            _, answer = input.split(":")
            return {
                "agent_outcome": AgentFinish(
                    return_values={"answer": answer}, log=input
                )
            }
        else:
            _, tool_name, tool_input = input.split(":")
            return {
                "agent_outcome": AgentAction(
                    tool=tool_name, tool_input=tool_input, log=input
                )
            }

    agent = prompt | llm | agent_parser

    # Define tool execution logic
    def execute_tools(data: AgentState) -> dict:
        agent_action: AgentAction = data.pop("agent_outcome")
        observation = {t.name: t for t in tools}[agent_action.tool].invoke(
            agent_action.tool_input
        )
        return {"intermediate_steps": [(agent_action, observation)]}

    # Define decision-making logic
    def should_continue(data: AgentState) -> str:
        # Logic to decide whether to continue in the loop or exit
        if isinstance(data["agent_outcome"], AgentFinish):
            return "exit"
        else:
            return "continue"

    # Define a new graph
    workflow = StateGraph(AgentState, Config)

    workflow.add_node("agent", agent)
    workflow.add_node("tools", execute_tools)

    workflow.set_entry_point("agent")

    workflow.add_conditional_edges(
        "agent", should_continue, {"continue": "tools", "exit": END}
    )

    workflow.add_edge("tools", "agent")

    app = workflow.compile()

    assert app.config_schema().schema_json() == snapshot


<<<<<<< HEAD
def test_state_graph_few_shot() -> None:
    from langchain.chat_models.fake import FakeMessagesListChatModel
    from langchain_community.tools import tool
=======
def test_state_graph_few_shot(snapshot: SnapshotAssertion) -> None:
    from langchain_core.language_models.fake_chat_models import (
        FakeMessagesListChatModel,
    )
>>>>>>> d63b15dc
    from langchain_core.messages import AIMessage, AnyMessage, HumanMessage, ToolMessage
    from langchain_core.prompts import ChatPromptTemplate
    from langchain_core.tools import tool

    def filter_by_source(config: RunnableConfig) -> Dict[str, Any]:
        """This function is a trivial example that demonstrates that passing
        a Callable to metadata_filter works as expected.
        """
        return {"source": "loop"}

    class BaseState(TypedDict):
        messages: Annotated[list[AnyMessage], add_messages]

    class AgentState(BaseState):
        examples: Annotated[
            Sequence[BaseState],
            FewShotExamples[BaseState].configure(k=1, metadata_filter=filter_by_source),
        ]

    # Assemble the tools
    @tool()
    def search_api(query: str) -> str:
        """Searches the API for the query."""
        return f"result for {query}"

    tools = [search_api]

    prompt = ChatPromptTemplate.from_messages(
        [
            (
                "system",
                """You are a nice assistant.
Some examples of past conversations:
{examples}""",
            ),
            ("placeholder", "{messages}"),
        ]
    )

    model = FakeMessagesListChatModel(
        responses=[
            AIMessage(
                content="",
                tool_calls=[
                    {
                        "id": "tool_call123",
                        "name": "search_api",
                        "args": {"query": "query"},
                    },
                ],
            ),
            AIMessage(content="answer"),
        ]
    )

    def agent(state: AgentState, config: RunnableConfig) -> AgentState:
        # begin: testing code
        assert state["examples"] == config["configurable"]["expected_examples"]
        # end: testing code
        formatted = prompt.invoke(state)
        response = model.invoke(formatted)
        return {"messages": response}

    # Define decision-making logic
    def should_continue(data: AgentState) -> str:
        # Logic to decide whether to continue in the loop or exit
        if not data["messages"][-1].tool_calls:
            return "exit"
        else:
            return "continue"

    # Define a new graph
    workflow = StateGraph(AgentState)

    workflow.add_node("agent", agent)
    workflow.add_node("tools", ToolNode(tools))
    workflow.set_entry_point("agent")
    workflow.add_conditional_edges(
        "agent", should_continue, {"continue": "tools", "exit": END}
    )
    workflow.add_edge("tools", "agent")

    with SqliteSaver.from_conn_string(":memory:") as saver:
        app = workflow.compile(checkpointer=saver)

        first_messages = [
            HumanMessage(content="what is weather in sf", id=AnyStr()),
            AIMessage(
                content="",
                id=AnyStr(),
                tool_calls=[
                    {
                        "name": "search_api",
                        "args": {"query": "query"},
                        "id": "tool_call123",
                    }
                ],
            ),
            ToolMessage(
                content="result for query",
                name="search_api",
                id=AnyStr(),
                tool_call_id="tool_call123",
            ),
            AIMessage(content="answer", id=AnyStr()),
        ]
        assert app.invoke(
            {"messages": "what is weather in sf"},
            {
                "configurable": {
                    "thread_id": "1",
                    "expected_examples": [],
                },
            },
        ) == {"messages": first_messages}

        # get first checkpoint
        chkpnt_tuple_1 = saver.get_tuple({"configurable": {"thread_id": "1"}})
        config = chkpnt_tuple_1.config
        checkpoint = chkpnt_tuple_1.checkpoint
        metadata = chkpnt_tuple_1.metadata

        # not needed in application code, only for testing
        hiscored = list(saver.search({"score": 1}))
        assert hiscored == []

        # mark as "good"
        metadata["score"] = 1
        saver.put(config, checkpoint, metadata)

        # not needed in application code, only for testing
        hiscored = list(saver.search({"score": 1}))
        assert len(hiscored) == 1
        assert hiscored[0].checkpoint["channel_values"]["messages"] == first_messages

        second_messages = [
            HumanMessage(content="what is weather in la", id=AnyStr()),
            AIMessage(
                content="",
                id=AnyStr(),
                tool_calls=[
                    {
                        "name": "search_api",
                        "args": {"query": "query"},
                        "id": "tool_call123",
                    }
                ],
            ),
            ToolMessage(
                content="result for query",
                name="search_api",
                id=AnyStr(),
                tool_call_id="tool_call123",
            ),
            AIMessage(content="answer", id=AnyStr()),
        ]
        assert app.invoke(
            {"messages": "what is weather in la"},
            {
                "configurable": {
                    "thread_id": "2",
                    # below is only for testing purposes, not part of few shot api
                    "expected_examples": [{"messages": first_messages}],
                }
            },
        ) == {"messages": second_messages}

        # get first checkpoint
        chkpnt_tuple_2 = saver.get_tuple({"configurable": {"thread_id": "2"}})
        config = chkpnt_tuple_2.config
        checkpoint = chkpnt_tuple_2.checkpoint
        metadata = chkpnt_tuple_2.metadata

        # not needed in application code, only for testing
        hiscored = list(saver.search({"score": 1}))
        assert len(hiscored) == 1

        # mark as "good"
        metadata["score"] = 1
        saver.put(config, checkpoint, metadata)

        hiscored = list(saver.search({"score": 1}))
        assert len(hiscored) == 2

        assert app.invoke(
            {"messages": "what is weather in ny"},
            {
                "configurable": {
                    "thread_id": "3",
                    # below is only for testing purposes, not part of few shot api
                    "expected_examples": [{"messages": second_messages}],
                }
            },
        ) == {
            "messages": [
                HumanMessage(content="what is weather in ny", id=AnyStr()),
                AIMessage(
                    content="",
                    id=AnyStr(),
                    tool_calls=[
                        {
                            "name": "search_api",
                            "args": {"query": "query"},
                            "id": "tool_call123",
                        }
                    ],
                ),
                ToolMessage(
                    content="result for query",
                    name="search_api",
                    id=AnyStr(),
                    tool_call_id="tool_call123",
                ),
                AIMessage(content="answer", id=AnyStr()),
            ]
        }


def test_conditional_entrypoint_graph_state(snapshot: SnapshotAssertion) -> None:
    class AgentState(TypedDict, total=False):
        input: str
        output: str
        steps: Annotated[list[str], operator.add]

    def left(data: AgentState) -> AgentState:
        return {"output": data["input"] + "->left"}

    def right(data: AgentState) -> AgentState:
        return {"output": data["input"] + "->right"}

    def should_start(data: AgentState) -> str:
        assert data["steps"] == [], "Expected input to be read from the state"
        # Logic to decide where to start
        if len(data["input"]) > 10:
            return "go-right"
        else:
            return "go-left"

    # Define a new graph
    workflow = StateGraph(AgentState)

    workflow.add_node("left", left)
    workflow.add_node("right", right)

    workflow.set_conditional_entry_point(
        should_start, {"go-left": "left", "go-right": "right"}
    )

    workflow.add_conditional_edges("left", lambda data: END, {END: END})
    workflow.add_edge("right", END)

    app = workflow.compile()

    assert app.get_input_schema().schema_json() == snapshot
    assert app.get_output_schema().schema_json() == snapshot
    assert json.dumps(app.get_graph().to_json(), indent=2) == snapshot
    assert app.get_graph().draw_mermaid(with_styles=False) == snapshot

    assert app.invoke({"input": "what is weather in sf"}) == {
        "input": "what is weather in sf",
        "output": "what is weather in sf->right",
        "steps": [],
    }

    assert [*app.stream({"input": "what is weather in sf"})] == [
        {"right": {"output": "what is weather in sf->right"}},
    ]


def test_prebuilt_tool_chat(snapshot: SnapshotAssertion) -> None:
    from langchain_core.language_models.fake_chat_models import (
        FakeMessagesListChatModel,
    )
    from langchain_core.messages import AIMessage, HumanMessage, ToolMessage
    from langchain_core.tools import tool

    class FakeFuntionChatModel(FakeMessagesListChatModel):
        def bind_tools(self, functions: list):
            return self

    @tool()
    def search_api(query: str) -> str:
        """Searches the API for the query."""
        return f"result for {query}"

    tools = [search_api]

    model = FakeFuntionChatModel(
        responses=[
            AIMessage(
                content="",
                tool_calls=[
                    {
                        "id": "tool_call123",
                        "name": "search_api",
                        "args": {"query": "query"},
                    },
                ],
            ),
            AIMessage(
                content="",
                tool_calls=[
                    {
                        "id": "tool_call234",
                        "name": "search_api",
                        "args": {"query": "another"},
                    },
                    {
                        "id": "tool_call567",
                        "name": "search_api",
                        "args": {"query": "a third one"},
                    },
                ],
            ),
            AIMessage(content="answer"),
        ]
    )

    app = create_tool_calling_executor(model, tools)

    assert app.get_input_schema().schema_json() == snapshot
    assert app.get_output_schema().schema_json() == snapshot
    assert json.dumps(app.get_graph().to_json(), indent=2) == snapshot
    assert app.get_graph().draw_mermaid(with_styles=False) == snapshot

    assert app.invoke(
        {"messages": [HumanMessage(content="what is weather in sf")]}
    ) == {
        "messages": [
            HumanMessage(content="what is weather in sf", id=AnyStr()),
            AIMessage(
                id=AnyStr(),
                content="",
                tool_calls=[
                    {
                        "id": "tool_call123",
                        "name": "search_api",
                        "args": {"query": "query"},
                    },
                ],
            ),
            ToolMessage(
                content="result for query",
                name="search_api",
                tool_call_id="tool_call123",
                id=AnyStr(),
            ),
            AIMessage(
                id=AnyStr(),
                content="",
                tool_calls=[
                    {
                        "id": "tool_call234",
                        "name": "search_api",
                        "args": {"query": "another"},
                    },
                    {
                        "id": "tool_call567",
                        "name": "search_api",
                        "args": {"query": "a third one"},
                    },
                ],
            ),
            ToolMessage(
                content="result for another",
                name="search_api",
                tool_call_id="tool_call234",
                id=AnyStr(),
            ),
            ToolMessage(
                content="result for a third one",
                name="search_api",
                tool_call_id="tool_call567",
                id=AnyStr(),
            ),
            AIMessage(content="answer", id=AnyStr()),
        ]
    }

    assert app.invoke(
        {"messages": [HumanMessage(content="what is weather in sf")]},
        {"recursion_limit": 2},
        debug=True,
    ) == {
        "messages": [
            HumanMessage(content="what is weather in sf", id=AnyStr()),
            AIMessage(
                content="Sorry, need more steps to process this request.", id=AnyStr()
            ),
        ]
    }

    model.i = 0  # reset the model

    assert app.invoke(
        {"messages": [HumanMessage(content="what is weather in sf")]},
        stream_mode="updates",
    ) == [
        {
            "agent": {
                "messages": [
                    AIMessage(
                        content="",
                        tool_calls=[
                            {
                                "id": "tool_call123",
                                "name": "search_api",
                                "args": {"query": "query"},
                            },
                        ],
                        id=AnyStr(),
                    )
                ]
            }
        },
        {
            "tools": {
                "messages": [
                    ToolMessage(
                        content="result for query",
                        name="search_api",
                        tool_call_id="tool_call123",
                        id=AnyStr(),
                    )
                ]
            }
        },
        {
            "agent": {
                "messages": [
                    AIMessage(
                        content="",
                        tool_calls=[
                            {
                                "id": "tool_call234",
                                "name": "search_api",
                                "args": {"query": "another"},
                            },
                            {
                                "id": "tool_call567",
                                "name": "search_api",
                                "args": {"query": "a third one"},
                            },
                        ],
                        id=AnyStr(),
                    )
                ]
            }
        },
        {
            "tools": {
                "messages": [
                    ToolMessage(
                        content="result for another",
                        name="search_api",
                        tool_call_id="tool_call234",
                        id=AnyStr(),
                    ),
                    ToolMessage(
                        content="result for a third one",
                        name="search_api",
                        tool_call_id="tool_call567",
                        id=AnyStr(),
                    ),
                ]
            }
        },
        {
            "agent": {
                "messages": [
                    AIMessage(
                        content="answer",
                        id=AnyStr(),
                    )
                ]
            }
        },
    ]

    assert [
        *app.stream({"messages": [HumanMessage(content="what is weather in sf")]})
    ] == [
        {
            "agent": {
                "messages": [
                    AIMessage(
                        id=AnyStr(),
                        content="",
                        tool_calls=[
                            {
                                "id": "tool_call123",
                                "name": "search_api",
                                "args": {"query": "query"},
                            },
                        ],
                    )
                ]
            }
        },
        {
            "tools": {
                "messages": [
                    ToolMessage(
                        content="result for query",
                        name="search_api",
                        tool_call_id="tool_call123",
                        id=AnyStr(),
                    )
                ]
            }
        },
        {
            "agent": {
                "messages": [
                    AIMessage(
                        id=AnyStr(),
                        content="",
                        tool_calls=[
                            {
                                "id": "tool_call234",
                                "name": "search_api",
                                "args": {"query": "another"},
                            },
                            {
                                "id": "tool_call567",
                                "name": "search_api",
                                "args": {"query": "a third one"},
                            },
                        ],
                    )
                ]
            }
        },
        {
            "tools": {
                "messages": [
                    ToolMessage(
                        content="result for another",
                        name="search_api",
                        tool_call_id="tool_call234",
                        id=AnyStr(),
                    ),
                    ToolMessage(
                        content="result for a third one",
                        name="search_api",
                        tool_call_id="tool_call567",
                        id=AnyStr(),
                    ),
                ]
            }
        },
        {"agent": {"messages": [AIMessage(content="answer", id=AnyStr())]}},
    ]


def test_prebuilt_chat(snapshot: SnapshotAssertion) -> None:
    from langchain_core.language_models.fake_chat_models import (
        FakeMessagesListChatModel,
    )
    from langchain_core.messages import AIMessage, FunctionMessage, HumanMessage
    from langchain_core.tools import tool

    class FakeFuntionChatModel(FakeMessagesListChatModel):
        def bind_functions(self, functions: list):
            return self

    @tool()
    def search_api(query: str) -> str:
        """Searches the API for the query."""
        return f"result for {query}"

    tools = [search_api]

    app = create_function_calling_executor(
        FakeFuntionChatModel(
            responses=[
                AIMessage(
                    content="",
                    additional_kwargs={
                        "function_call": {
                            "name": "search_api",
                            "arguments": json.dumps("query"),
                        }
                    },
                ),
                AIMessage(
                    content="",
                    additional_kwargs={
                        "function_call": {
                            "name": "search_api",
                            "arguments": json.dumps("another"),
                        }
                    },
                ),
                AIMessage(content="answer"),
            ]
        ),
        tools,
    )

    assert app.get_input_schema().schema_json() == snapshot
    assert app.get_output_schema().schema_json() == snapshot
    assert json.dumps(app.get_graph().to_json(), indent=2) == snapshot
    assert app.get_graph().draw_mermaid(with_styles=False) == snapshot

    assert app.invoke(
        {"messages": [HumanMessage(content="what is weather in sf")]}
    ) == {
        "messages": [
            HumanMessage(content="what is weather in sf", id=AnyStr()),
            AIMessage(
                id=AnyStr(),
                content="",
                additional_kwargs={
                    "function_call": {"name": "search_api", "arguments": '"query"'}
                },
            ),
            FunctionMessage(content="result for query", name="search_api", id=AnyStr()),
            AIMessage(
                id=AnyStr(),
                content="",
                additional_kwargs={
                    "function_call": {"name": "search_api", "arguments": '"another"'}
                },
            ),
            FunctionMessage(
                content="result for another", name="search_api", id=AnyStr()
            ),
            AIMessage(content="answer", id=AnyStr()),
        ]
    }

    assert [
        *app.stream({"messages": [HumanMessage(content="what is weather in sf")]})
    ] == [
        {
            "agent": {
                "messages": [
                    AIMessage(
                        id=AnyStr(),
                        content="",
                        additional_kwargs={
                            "function_call": {
                                "name": "search_api",
                                "arguments": '"query"',
                            }
                        },
                    )
                ]
            }
        },
        {
            "tools": {
                "messages": [
                    FunctionMessage(
                        content="result for query", name="search_api", id=AnyStr()
                    )
                ]
            }
        },
        {
            "agent": {
                "messages": [
                    AIMessage(
                        id=AnyStr(),
                        content="",
                        additional_kwargs={
                            "function_call": {
                                "name": "search_api",
                                "arguments": '"another"',
                            }
                        },
                    )
                ]
            }
        },
        {
            "tools": {
                "messages": [
                    FunctionMessage(
                        content="result for another", name="search_api", id=AnyStr()
                    )
                ]
            }
        },
        {"agent": {"messages": [AIMessage(content="answer", id=AnyStr())]}},
    ]


def test_message_graph(
    snapshot: SnapshotAssertion,
    deterministic_uuids: MockerFixture,
) -> None:
    from copy import deepcopy

    from langchain_core.callbacks import CallbackManagerForLLMRun
    from langchain_core.language_models.fake_chat_models import (
        FakeMessagesListChatModel,
    )
    from langchain_core.messages import (
        AIMessage,
        BaseMessage,
        HumanMessage,
        ToolMessage,
    )
    from langchain_core.outputs import ChatGeneration, ChatResult
    from langchain_core.tools import tool

    class FakeFuntionChatModel(FakeMessagesListChatModel):
        def bind_functions(self, functions: list):
            return self

        def _generate(
            self,
            messages: list[BaseMessage],
            stop: Optional[list[str]] = None,
            run_manager: Optional[CallbackManagerForLLMRun] = None,
            **kwargs: Any,
        ) -> ChatResult:
            response = deepcopy(self.responses[self.i])
            if self.i < len(self.responses) - 1:
                self.i += 1
            else:
                self.i = 0
            generation = ChatGeneration(message=response)
            return ChatResult(generations=[generation])

    @tool()
    def search_api(query: str) -> str:
        """Searches the API for the query."""
        return f"result for {query}"

    tools = [search_api]

    model = FakeFuntionChatModel(
        responses=[
            AIMessage(
                content="",
                tool_calls=[
                    {
                        "id": "tool_call123",
                        "name": "search_api",
                        "args": {"query": "query"},
                    }
                ],
                id="ai1",
            ),
            AIMessage(
                content="",
                tool_calls=[
                    {
                        "id": "tool_call456",
                        "name": "search_api",
                        "args": {"query": "another"},
                    }
                ],
                id="ai2",
            ),
            AIMessage(content="answer", id="ai3"),
        ]
    )

    # Define the function that determines whether to continue or not
    def should_continue(messages):
        last_message = messages[-1]
        # If there is no function call, then we finish
        if not last_message.tool_calls:
            return "end"
        # Otherwise if there is, we continue
        else:
            return "continue"

    # Define a new graph
    workflow = MessageGraph()

    # Define the two nodes we will cycle between
    workflow.add_node("agent", model)
    workflow.add_node("tools", ToolNode(tools))

    # Set the entrypoint as `agent`
    # This means that this node is the first one called
    workflow.set_entry_point("agent")

    # We now add a conditional edge
    workflow.add_conditional_edges(
        # First, we define the start node. We use `agent`.
        # This means these are the edges taken after the `agent` node is called.
        "agent",
        # Next, we pass in the function that will determine which node is called next.
        should_continue,
        # Finally we pass in a mapping.
        # The keys are strings, and the values are other nodes.
        # END is a special node marking that the graph should finish.
        # What will happen is we will call `should_continue`, and then the output of that
        # will be matched against the keys in this mapping.
        # Based on which one it matches, that node will then be called.
        {
            # If `tools`, then we call the tool node.
            "continue": "tools",
            # Otherwise we finish.
            "end": END,
        },
    )

    # We now add a normal edge from `tools` to `agent`.
    # This means that after `tools` is called, `agent` node is called next.
    workflow.add_edge("tools", "agent")

    # Finally, we compile it!
    # This compiles it into a LangChain Runnable,
    # meaning you can use it as you would any other runnable
    app = workflow.compile()

    assert app.get_input_schema().schema_json() == snapshot
    assert app.get_output_schema().schema_json() == snapshot
    assert json.dumps(app.get_graph().to_json(), indent=2) == snapshot
    assert app.get_graph().draw_mermaid(with_styles=False) == snapshot

    assert app.invoke(HumanMessage(content="what is weather in sf")) == [
        HumanMessage(
            content="what is weather in sf",
            id="00000000-0000-4000-8000-000000000002",  # adds missing ids
        ),
        AIMessage(
            content="",
            tool_calls=[
                {
                    "id": "tool_call123",
                    "name": "search_api",
                    "args": {"query": "query"},
                }
            ],
            id="ai1",  # respects ids passed in
        ),
        ToolMessage(
            content="result for query",
            name="search_api",
            tool_call_id="tool_call123",
            id="00000000-0000-4000-8000-000000000011",
        ),
        AIMessage(
            content="",
            tool_calls=[
                {
                    "id": "tool_call456",
                    "name": "search_api",
                    "args": {"query": "another"},
                }
            ],
            id="ai2",
        ),
        ToolMessage(
            content="result for another",
            name="search_api",
            tool_call_id="tool_call456",
            id="00000000-0000-4000-8000-000000000020",
        ),
        AIMessage(content="answer", id="ai3"),
    ]

    assert [*app.stream([HumanMessage(content="what is weather in sf")])] == [
        {
            "agent": AIMessage(
                content="",
                tool_calls=[
                    {
                        "id": "tool_call123",
                        "name": "search_api",
                        "args": {"query": "query"},
                    }
                ],
                id="ai1",
            )
        },
        {
            "tools": [
                ToolMessage(
                    content="result for query",
                    name="search_api",
                    tool_call_id="tool_call123",
                    id="00000000-0000-4000-8000-000000000036",
                )
            ]
        },
        {
            "agent": AIMessage(
                content="",
                tool_calls=[
                    {
                        "id": "tool_call456",
                        "name": "search_api",
                        "args": {"query": "another"},
                    }
                ],
                id="ai2",
            )
        },
        {
            "tools": [
                ToolMessage(
                    content="result for another",
                    name="search_api",
                    tool_call_id="tool_call456",
                    id="00000000-0000-4000-8000-000000000045",
                )
            ]
        },
        {"agent": AIMessage(content="answer", id="ai3")},
    ]

    app_w_interrupt = workflow.compile(
        checkpointer=MemorySaverAssertImmutable(),
        interrupt_after=["agent"],
    )
    config = {"configurable": {"thread_id": "1"}}

    assert [
        c for c in app_w_interrupt.stream(("human", "what is weather in sf"), config)
    ] == [
        {
            "agent": AIMessage(
                content="",
                tool_calls=[
                    {
                        "id": "tool_call123",
                        "name": "search_api",
                        "args": {"query": "query"},
                    }
                ],
                id="ai1",
            )
        },
    ]

    assert app_w_interrupt.get_state(config) == StateSnapshot(
        values=[
            HumanMessage(content="what is weather in sf", id=AnyStr()),
            AIMessage(
                content="",
                tool_calls=[
                    {
                        "id": "tool_call123",
                        "name": "search_api",
                        "args": {"query": "query"},
                    }
                ],
                id="ai1",
            ),
        ],
        next=("tools",),
        config=app_w_interrupt.checkpointer.get_tuple(config).config,
        metadata={
            "source": "loop",
            "step": 1,
            "writes": {
                "agent": AIMessage(
                    content="",
                    tool_calls=[
                        {
                            "id": "tool_call123",
                            "name": "search_api",
                            "args": {"query": "query"},
                        }
                    ],
                    id="ai1",
                )
            },
        },
    )

    # modify ai message
    last_message = app_w_interrupt.get_state(config).values[-1]
    last_message.tool_calls[0]["args"] = {"query": "a different query"}
    next_config = app_w_interrupt.update_state(config, last_message)

    # message was replaced instead of appended
    assert app_w_interrupt.get_state(config) == StateSnapshot(
        values=[
            HumanMessage(content="what is weather in sf", id=AnyStr()),
            AIMessage(
                content="",
                id="ai1",
                tool_calls=[
                    {
                        "id": "tool_call123",
                        "name": "search_api",
                        "args": {"query": "a different query"},
                    }
                ],
            ),
        ],
        next=("tools",),
        config=next_config,
        metadata={
            "source": "update",
            "step": 2,
            "writes": {
                "agent": AIMessage(
                    content="",
                    tool_calls=[
                        {
                            "id": "tool_call123",
                            "name": "search_api",
                            "args": {"query": "a different query"},
                        }
                    ],
                    id="ai1",
                )
            },
        },
    )

    assert [c for c in app_w_interrupt.stream(None, config)] == [
        {
            "tools": [
                ToolMessage(
                    content="result for a different query",
                    name="search_api",
                    tool_call_id="tool_call123",
                    id=AnyStr(),
                )
            ]
        },
        {
            "agent": AIMessage(
                content="",
                tool_calls=[
                    {
                        "id": "tool_call456",
                        "name": "search_api",
                        "args": {"query": "another"},
                    }
                ],
                id="ai2",
            )
        },
    ]

    assert app_w_interrupt.get_state(config) == StateSnapshot(
        values=[
            HumanMessage(
                content="what is weather in sf",
                id=AnyStr(),
            ),
            AIMessage(
                content="",
                id="ai1",
                tool_calls=[
                    {
                        "id": "tool_call123",
                        "name": "search_api",
                        "args": {"query": "a different query"},
                    }
                ],
            ),
            ToolMessage(
                content="result for a different query",
                name="search_api",
                tool_call_id="tool_call123",
                id=AnyStr(),
            ),
            AIMessage(
                content="",
                tool_calls=[
                    {
                        "id": "tool_call456",
                        "name": "search_api",
                        "args": {"query": "another"},
                    }
                ],
                id="ai2",
            ),
        ],
        next=("tools",),
        config=app_w_interrupt.checkpointer.get_tuple(config).config,
        metadata={
            "source": "loop",
            "step": 4,
            "writes": {
                "agent": AIMessage(
                    content="",
                    tool_calls=[
                        {
                            "id": "tool_call456",
                            "name": "search_api",
                            "args": {"query": "another"},
                        }
                    ],
                    id="ai2",
                )
            },
        },
    )

    app_w_interrupt.update_state(
        config,
        AIMessage(content="answer", id="ai2"),  # replace existing message
    )

    # replaces message even if object identity is different, as long as id is the same
    assert app_w_interrupt.get_state(config) == StateSnapshot(
        values=[
            HumanMessage(
                content="what is weather in sf",
                id=AnyStr(),
            ),
            AIMessage(
                content="",
                id="ai1",
                tool_calls=[
                    {
                        "id": "tool_call123",
                        "name": "search_api",
                        "args": {"query": "a different query"},
                    }
                ],
            ),
            ToolMessage(
                content="result for a different query",
                name="search_api",
                tool_call_id="tool_call123",
                id=AnyStr(),
            ),
            AIMessage(content="answer", id="ai2"),
        ],
        next=(),
        config=app_w_interrupt.checkpointer.get_tuple(config).config,
        metadata={
            "source": "update",
            "step": 5,
            "writes": {"agent": AIMessage(content="answer", id="ai2")},
        },
    )

    app_w_interrupt = workflow.compile(
        checkpointer=MemorySaverAssertImmutable(),
        interrupt_before=["tools"],
    )
    config = {"configurable": {"thread_id": "2"}}
    model.i = 0  # reset the llm

    assert [c for c in app_w_interrupt.stream("what is weather in sf", config)] == [
        {
            "agent": AIMessage(
                content="",
                tool_calls=[
                    {
                        "id": "tool_call123",
                        "name": "search_api",
                        "args": {"query": "query"},
                    }
                ],
                id="ai1",
            )
        },
    ]

    assert app_w_interrupt.get_state(config) == StateSnapshot(
        values=[
            HumanMessage(
                content="what is weather in sf",
                id=AnyStr(),
            ),
            AIMessage(
                content="",
                tool_calls=[
                    {
                        "id": "tool_call123",
                        "name": "search_api",
                        "args": {"query": "query"},
                    }
                ],
                id="ai1",
            ),
        ],
        next=("tools",),
        config=app_w_interrupt.checkpointer.get_tuple(config).config,
        metadata={
            "source": "loop",
            "step": 1,
            "writes": {
                "agent": AIMessage(
                    content="",
                    tool_calls=[
                        {
                            "id": "tool_call123",
                            "name": "search_api",
                            "args": {"query": "query"},
                        }
                    ],
                    id="ai1",
                )
            },
        },
    )

    # modify ai message
    last_message = app_w_interrupt.get_state(config).values[-1]
    last_message.tool_calls[0]["args"] = {"query": "a different query"}
    app_w_interrupt.update_state(config, last_message)

    # message was replaced instead of appended
    assert app_w_interrupt.get_state(config) == StateSnapshot(
        values=[
            HumanMessage(
                content="what is weather in sf",
                id=AnyStr(),
            ),
            AIMessage(
                content="",
                id="ai1",
                tool_calls=[
                    {
                        "id": "tool_call123",
                        "name": "search_api",
                        "args": {"query": "a different query"},
                    }
                ],
            ),
        ],
        next=("tools",),
        config=app_w_interrupt.checkpointer.get_tuple(config).config,
        metadata={
            "source": "update",
            "step": 2,
            "writes": {
                "agent": AIMessage(
                    content="",
                    tool_calls=[
                        {
                            "id": "tool_call123",
                            "name": "search_api",
                            "args": {"query": "a different query"},
                        }
                    ],
                    id="ai1",
                )
            },
        },
    )

    assert [c for c in app_w_interrupt.stream(None, config)] == [
        {
            "tools": [
                ToolMessage(
                    content="result for a different query",
                    name="search_api",
                    tool_call_id="tool_call123",
                    id=AnyStr(),
                )
            ]
        },
        {
            "agent": AIMessage(
                content="",
                tool_calls=[
                    {
                        "id": "tool_call456",
                        "name": "search_api",
                        "args": {"query": "another"},
                    }
                ],
                id="ai2",
            )
        },
    ]

    assert app_w_interrupt.get_state(config) == StateSnapshot(
        values=[
            HumanMessage(
                content="what is weather in sf",
                id=AnyStr(),
            ),
            AIMessage(
                content="",
                id="ai1",
                tool_calls=[
                    {
                        "id": "tool_call123",
                        "name": "search_api",
                        "args": {"query": "a different query"},
                    }
                ],
            ),
            ToolMessage(
                content="result for a different query",
                name="search_api",
                tool_call_id="tool_call123",
                id=AnyStr(),
            ),
            AIMessage(
                content="",
                tool_calls=[
                    {
                        "id": "tool_call456",
                        "name": "search_api",
                        "args": {"query": "another"},
                    }
                ],
                id="ai2",
            ),
        ],
        next=("tools",),
        config=app_w_interrupt.checkpointer.get_tuple(config).config,
        metadata={
            "source": "loop",
            "step": 4,
            "writes": {
                "agent": AIMessage(
                    content="",
                    tool_calls=[
                        {
                            "id": "tool_call456",
                            "name": "search_api",
                            "args": {"query": "another"},
                        }
                    ],
                    id="ai2",
                )
            },
        },
    )

    app_w_interrupt.update_state(
        config,
        AIMessage(content="answer", id="ai2"),
    )

    # replaces message even if object identity is different, as long as id is the same
    assert app_w_interrupt.get_state(config) == StateSnapshot(
        values=[
            HumanMessage(
                content="what is weather in sf",
                id=AnyStr(),
            ),
            AIMessage(
                content="",
                id="ai1",
                tool_calls=[
                    {
                        "id": "tool_call123",
                        "name": "search_api",
                        "args": {"query": "a different query"},
                    }
                ],
            ),
            ToolMessage(
                content="result for a different query",
                name="search_api",
                tool_call_id="tool_call123",
                id=AnyStr(),
            ),
            AIMessage(content="answer", id="ai2"),
        ],
        next=(),
        config=app_w_interrupt.checkpointer.get_tuple(config).config,
        metadata={
            "source": "update",
            "step": 5,
            "writes": {"agent": AIMessage(content="answer", id="ai2")},
        },
    )

    # add an extra message as if it came from "tools" node
    app_w_interrupt.update_state(config, ("ai", "an extra message"), as_node="tools")

    # extra message is coerced BaseMessge and appended
    # now the next node is "agent" per the graph edges
    assert app_w_interrupt.get_state(config) == StateSnapshot(
        values=[
            HumanMessage(
                content="what is weather in sf",
                id=AnyStr(),
            ),
            AIMessage(
                content="",
                id="ai1",
                tool_calls=[
                    {
                        "id": "tool_call123",
                        "name": "search_api",
                        "args": {"query": "a different query"},
                    }
                ],
            ),
            ToolMessage(
                content="result for a different query",
                name="search_api",
                tool_call_id="tool_call123",
                id=AnyStr(),
            ),
            AIMessage(content="answer", id="ai2"),
            AIMessage(content="an extra message", id=AnyStr()),
        ],
        next=("agent",),
        config=app_w_interrupt.checkpointer.get_tuple(config).config,
        metadata={
            "source": "update",
            "step": 6,
            "writes": {"tools": ("ai", "an extra message")},
        },
    )


def test_in_one_fan_out_out_one_graph_state() -> None:
    def sorted_add(x: list[str], y: list[str]) -> list[str]:
        return sorted(operator.add(x, y))

    class State(TypedDict, total=False):
        query: str
        answer: str
        docs: Annotated[list[str], sorted_add]

    def rewrite_query(data: State) -> State:
        return {"query": f'query: {data["query"]}'}

    def retriever_one(data: State) -> State:
        return {"docs": ["doc1", "doc2"]}

    def retriever_two(data: State) -> State:
        return {"docs": ["doc3", "doc4"]}

    def qa(data: State) -> State:
        return {"answer": ",".join(data["docs"])}

    workflow = StateGraph(State)

    workflow.add_node("rewrite_query", rewrite_query)
    workflow.add_node("retriever_one", retriever_one)
    workflow.add_node("retriever_two", retriever_two)
    workflow.add_node("qa", qa)

    workflow.set_entry_point("rewrite_query")
    workflow.add_edge("rewrite_query", "retriever_one")
    workflow.add_edge("rewrite_query", "retriever_two")
    workflow.add_edge("retriever_one", "qa")
    workflow.add_edge("retriever_two", "qa")
    workflow.set_finish_point("qa")

    app = workflow.compile()

    assert app.invoke({"query": "what is weather in sf"}) == {
        "query": "query: what is weather in sf",
        "docs": ["doc1", "doc2", "doc3", "doc4"],
        "answer": "doc1,doc2,doc3,doc4",
    }

    assert [*app.stream({"query": "what is weather in sf"})] == [
        {"rewrite_query": {"query": "query: what is weather in sf"}},
        {
            "retriever_two": {"docs": ["doc3", "doc4"]},
            "retriever_one": {"docs": ["doc1", "doc2"]},
        },
        {"qa": {"answer": "doc1,doc2,doc3,doc4"}},
    ]

    assert [*app.stream({"query": "what is weather in sf"}, stream_mode="values")] == [
        {"query": "what is weather in sf", "docs": []},
        {"query": "query: what is weather in sf", "docs": []},
        {
            "query": "query: what is weather in sf",
            "docs": ["doc1", "doc2", "doc3", "doc4"],
        },
        {
            "query": "query: what is weather in sf",
            "docs": ["doc1", "doc2", "doc3", "doc4"],
            "answer": "doc1,doc2,doc3,doc4",
        },
    ]


def test_start_branch_then(snapshot: SnapshotAssertion) -> None:
    class State(TypedDict):
        my_key: Annotated[str, operator.add]
        market: str

    # this graph is invalid because there is no path to END
    invalid_graph = StateGraph(State)
    invalid_graph.add_node("tool_two_slow", lambda s: {"my_key": "slow"})
    invalid_graph.add_node("tool_two_fast", lambda s: {"my_key": "fast"})
    invalid_graph.set_conditional_entry_point(
        lambda s: "tool_two_slow" if s["market"] == "DE" else "tool_two_fast"
    )
    with pytest.raises(ValueError):
        invalid_graph.compile()

    tool_two_graph = StateGraph(State)
    tool_two_graph.add_node("tool_two_slow", lambda s: {"my_key": " slow"})
    tool_two_graph.add_node("tool_two_fast", lambda s: {"my_key": " fast"})
    tool_two_graph.set_conditional_entry_point(
        lambda s: "tool_two_slow" if s["market"] == "DE" else "tool_two_fast", then=END
    )
    tool_two = tool_two_graph.compile()
    assert tool_two.get_graph().draw_mermaid() == snapshot

    assert tool_two.invoke({"my_key": "value", "market": "DE"}) == {
        "my_key": "value slow",
        "market": "DE",
    }
    assert tool_two.invoke({"my_key": "value", "market": "US"}) == {
        "my_key": "value fast",
        "market": "US",
    }

    with SqliteSaver.from_conn_string(":memory:") as saver:
        tool_two = tool_two_graph.compile(
            checkpointer=saver, interrupt_before=["tool_two_fast", "tool_two_slow"]
        )

        # missing thread_id
        with pytest.raises(ValueError, match="thread_id"):
            tool_two.invoke({"my_key": "value", "market": "DE"})

        thread1 = {"configurable": {"thread_id": "1"}}
        # stop when about to enter node
        assert tool_two.invoke({"my_key": "value", "market": "DE"}, thread1) == {
            "my_key": "value",
            "market": "DE",
        }
        assert tool_two.get_state(thread1) == StateSnapshot(
            values={"my_key": "value", "market": "DE"},
            next=("tool_two_slow",),
            config=tool_two.checkpointer.get_tuple(thread1).config,
            metadata={"source": "loop", "step": 0, "writes": None},
            parent_config=[*tool_two.checkpointer.list(thread1, limit=2)][-1].config,
        )
        # resume, for same result as above
        assert tool_two.invoke(None, thread1, debug=1) == {
            "my_key": "value slow",
            "market": "DE",
        }
        assert tool_two.get_state(thread1) == StateSnapshot(
            values={"my_key": "value slow", "market": "DE"},
            next=(),
            config=tool_two.checkpointer.get_tuple(thread1).config,
            metadata={
                "source": "loop",
                "step": 1,
                "writes": {"tool_two_slow": {"my_key": " slow"}},
            },
            parent_config=[*tool_two.checkpointer.list(thread1, limit=2)][-1].config,
        )

        thread2 = {"configurable": {"thread_id": "2"}}
        # stop when about to enter node
        assert tool_two.invoke({"my_key": "value", "market": "US"}, thread2) == {
            "my_key": "value",
            "market": "US",
        }
        assert tool_two.get_state(thread2) == StateSnapshot(
            values={"my_key": "value", "market": "US"},
            next=("tool_two_fast",),
            config=tool_two.checkpointer.get_tuple(thread2).config,
            metadata={"source": "loop", "step": 0, "writes": None},
            parent_config=[*tool_two.checkpointer.list(thread2, limit=2)][-1].config,
        )
        # resume, for same result as above
        assert tool_two.invoke(None, thread2, debug=1) == {
            "my_key": "value fast",
            "market": "US",
        }
        assert tool_two.get_state(thread2) == StateSnapshot(
            values={"my_key": "value fast", "market": "US"},
            next=(),
            config=tool_two.checkpointer.get_tuple(thread2).config,
            metadata={
                "source": "loop",
                "step": 1,
                "writes": {"tool_two_fast": {"my_key": " fast"}},
            },
            parent_config=[*tool_two.checkpointer.list(thread2, limit=2)][-1].config,
        )

        thread3 = {"configurable": {"thread_id": "3"}}
        # stop when about to enter node
        assert tool_two.invoke({"my_key": "value", "market": "US"}, thread3) == {
            "my_key": "value",
            "market": "US",
        }
        assert tool_two.get_state(thread3) == StateSnapshot(
            values={"my_key": "value", "market": "US"},
            next=("tool_two_fast",),
            config=tool_two.checkpointer.get_tuple(thread3).config,
            metadata={"source": "loop", "step": 0, "writes": None},
            parent_config=[*tool_two.checkpointer.list(thread3, limit=2)][-1].config,
        )
        # update state
        tool_two.update_state(thread3, {"my_key": "key"})  # appends to my_key
        assert tool_two.get_state(thread3) == StateSnapshot(
            values={"my_key": "valuekey", "market": "US"},
            next=("tool_two_fast",),
            config=tool_two.checkpointer.get_tuple(thread3).config,
            metadata={
                "source": "update",
                "step": 1,
                "writes": {START: {"my_key": "key"}},
            },
            parent_config=[*tool_two.checkpointer.list(thread3, limit=2)][-1].config,
        )
        # resume, for same result as above
        assert tool_two.invoke(None, thread3, debug=1) == {
            "my_key": "valuekey fast",
            "market": "US",
        }
        assert tool_two.get_state(thread3) == StateSnapshot(
            values={"my_key": "valuekey fast", "market": "US"},
            next=(),
            config=tool_two.checkpointer.get_tuple(thread3).config,
            metadata={
                "source": "loop",
                "step": 2,
                "writes": {"tool_two_fast": {"my_key": " fast"}},
            },
            parent_config=[*tool_two.checkpointer.list(thread3, limit=2)][-1].config,
        )


def test_branch_then(snapshot: SnapshotAssertion) -> None:
    class State(TypedDict):
        my_key: Annotated[str, operator.add]
        market: str

    # this graph is invalid because there is no path to "finish"
    invalid_graph = StateGraph(State)
    invalid_graph.set_entry_point("prepare")
    invalid_graph.set_finish_point("finish")
    invalid_graph.add_conditional_edges(
        source="prepare",
        path=lambda s: "tool_two_slow" if s["market"] == "DE" else "tool_two_fast",
        path_map=["tool_two_slow", "tool_two_fast"],
    )
    invalid_graph.add_node("prepare", lambda s: {"my_key": " prepared"})
    invalid_graph.add_node("tool_two_slow", lambda s: {"my_key": " slow"})
    invalid_graph.add_node("tool_two_fast", lambda s: {"my_key": " fast"})
    invalid_graph.add_node("finish", lambda s: {"my_key": " finished"})
    with pytest.raises(ValueError):
        invalid_graph.compile()

    tool_two_graph = StateGraph(State)
    tool_two_graph.set_entry_point("prepare")
    tool_two_graph.set_finish_point("finish")
    tool_two_graph.add_conditional_edges(
        source="prepare",
        path=lambda s: "tool_two_slow" if s["market"] == "DE" else "tool_two_fast",
        then="finish",
    )
    tool_two_graph.add_node("prepare", lambda s: {"my_key": " prepared"})
    tool_two_graph.add_node("tool_two_slow", lambda s: {"my_key": " slow"})
    tool_two_graph.add_node("tool_two_fast", lambda s: {"my_key": " fast"})
    tool_two_graph.add_node("finish", lambda s: {"my_key": " finished"})
    tool_two = tool_two_graph.compile()
    assert tool_two.get_graph().draw_mermaid(with_styles=False) == snapshot
    assert tool_two.get_graph().draw_mermaid() == snapshot

    assert tool_two.invoke({"my_key": "value", "market": "DE"}, debug=1) == {
        "my_key": "value prepared slow finished",
        "market": "DE",
    }
    assert tool_two.invoke({"my_key": "value", "market": "US"}) == {
        "my_key": "value prepared fast finished",
        "market": "US",
    }

    with SqliteSaver.from_conn_string(":memory:") as saver:
        # test stream_mode=debug
        tool_two = tool_two_graph.compile(checkpointer=saver)
        thread10 = {"configurable": {"thread_id": "10"}}
        assert [
            *tool_two.stream(
                {"my_key": "value", "market": "DE"}, thread10, stream_mode="debug"
            )
        ] == [
            {
                "type": "checkpoint",
                "timestamp": AnyStr(),
                "step": 0,
                "payload": {
                    "config": {
                        "tags": [],
                        "metadata": {"thread_id": "10"},
                        "callbacks": None,
                        "recursion_limit": 25,
                        "run_id": None,
                        "configurable": {
                            "thread_id": "10",
                            "thread_ts": AnyStr(),
                        },
                    },
                    "values": {"my_key": "value", "market": "DE"},
                },
            },
            {
                "type": "task",
                "timestamp": AnyStr(),
                "step": 1,
                "payload": {
                    "id": "d6e87693-41fb-58f5-8e0d-ee9ab46890b5",
                    "name": "prepare",
                    "input": {"my_key": "value", "market": "DE"},
                    "triggers": ["start:prepare"],
                },
            },
            {
                "type": "task_result",
                "timestamp": AnyStr(),
                "step": 1,
                "payload": {
                    "id": "d6e87693-41fb-58f5-8e0d-ee9ab46890b5",
                    "name": "prepare",
                    "result": [("my_key", " prepared")],
                },
            },
            {
                "type": "checkpoint",
                "timestamp": AnyStr(),
                "step": 1,
                "payload": {
                    "config": {
                        "tags": [],
                        "metadata": {"thread_id": "10"},
                        "callbacks": None,
                        "recursion_limit": 25,
                        "run_id": None,
                        "configurable": {
                            "thread_id": "10",
                            "thread_ts": AnyStr(),
                        },
                    },
                    "values": {"my_key": "value prepared", "market": "DE"},
                },
            },
            {
                "type": "task",
                "timestamp": AnyStr(),
                "step": 2,
                "payload": {
                    "id": "b1826010-0028-5aa7-abd2-ed24984614ea",
                    "name": "tool_two_slow",
                    "input": {"my_key": "value prepared", "market": "DE"},
                    "triggers": ["branch:prepare:condition:tool_two_slow"],
                },
            },
            {
                "type": "task_result",
                "timestamp": AnyStr(),
                "step": 2,
                "payload": {
                    "id": "b1826010-0028-5aa7-abd2-ed24984614ea",
                    "name": "tool_two_slow",
                    "result": [("my_key", " slow")],
                },
            },
            {
                "type": "checkpoint",
                "timestamp": AnyStr(),
                "step": 2,
                "payload": {
                    "config": {
                        "tags": [],
                        "metadata": {"thread_id": "10"},
                        "callbacks": None,
                        "recursion_limit": 25,
                        "run_id": None,
                        "configurable": {
                            "thread_id": "10",
                            "thread_ts": AnyStr(),
                        },
                    },
                    "values": {"my_key": "value prepared slow", "market": "DE"},
                },
            },
            {
                "type": "task",
                "timestamp": AnyStr(),
                "step": 3,
                "payload": {
                    "id": "a22dbd2d-f136-57f0-a86a-bc2c234ffcb1",
                    "name": "finish",
                    "input": {"my_key": "value prepared slow", "market": "DE"},
                    "triggers": ["branch:prepare:condition:then"],
                },
            },
            {
                "type": "task_result",
                "timestamp": AnyStr(),
                "step": 3,
                "payload": {
                    "id": "a22dbd2d-f136-57f0-a86a-bc2c234ffcb1",
                    "name": "finish",
                    "result": [("my_key", " finished")],
                },
            },
            {
                "type": "checkpoint",
                "timestamp": AnyStr(),
                "step": 3,
                "payload": {
                    "config": {
                        "tags": [],
                        "metadata": {"thread_id": "10"},
                        "callbacks": None,
                        "recursion_limit": 25,
                        "run_id": None,
                        "configurable": {
                            "thread_id": "10",
                            "thread_ts": AnyStr(),
                        },
                    },
                    "values": {
                        "my_key": "value prepared slow finished",
                        "market": "DE",
                    },
                },
            },
        ]

        tool_two = tool_two_graph.compile(
            checkpointer=saver, interrupt_before=["tool_two_fast", "tool_two_slow"]
        )

        # missing thread_id
        with pytest.raises(ValueError, match="thread_id"):
            tool_two.invoke({"my_key": "value", "market": "DE"})

        thread1 = {"configurable": {"thread_id": "1"}}
        # stop when about to enter node
        assert tool_two.invoke({"my_key": "value", "market": "DE"}, thread1) == {
            "my_key": "value prepared",
            "market": "DE",
        }
        assert tool_two.get_state(thread1) == StateSnapshot(
            values={"my_key": "value prepared", "market": "DE"},
            next=("tool_two_slow",),
            config=tool_two.checkpointer.get_tuple(thread1).config,
            metadata={
                "source": "loop",
                "step": 1,
                "writes": {"prepare": {"my_key": " prepared"}},
            },
            parent_config=[*tool_two.checkpointer.list(thread1, limit=2)][-1].config,
        )
        # resume, for same result as above
        assert tool_two.invoke(None, thread1, debug=1) == {
            "my_key": "value prepared slow finished",
            "market": "DE",
        }
        assert tool_two.get_state(thread1) == StateSnapshot(
            values={"my_key": "value prepared slow finished", "market": "DE"},
            next=(),
            config=tool_two.checkpointer.get_tuple(thread1).config,
            metadata={
                "source": "loop",
                "step": 3,
                "writes": {"finish": {"my_key": " finished"}},
            },
            parent_config=[*tool_two.checkpointer.list(thread1, limit=2)][-1].config,
        )

        thread2 = {"configurable": {"thread_id": "2"}}
        # stop when about to enter node
        assert tool_two.invoke({"my_key": "value", "market": "US"}, thread2) == {
            "my_key": "value prepared",
            "market": "US",
        }
        assert tool_two.get_state(thread2) == StateSnapshot(
            values={"my_key": "value prepared", "market": "US"},
            next=("tool_two_fast",),
            config=tool_two.checkpointer.get_tuple(thread2).config,
            metadata={
                "source": "loop",
                "step": 1,
                "writes": {"prepare": {"my_key": " prepared"}},
            },
            parent_config=[*tool_two.checkpointer.list(thread2, limit=2)][-1].config,
        )
        # resume, for same result as above
        assert tool_two.invoke(None, thread2, debug=1) == {
            "my_key": "value prepared fast finished",
            "market": "US",
        }
        assert tool_two.get_state(thread2) == StateSnapshot(
            values={"my_key": "value prepared fast finished", "market": "US"},
            next=(),
            config=tool_two.checkpointer.get_tuple(thread2).config,
            metadata={
                "source": "loop",
                "step": 3,
                "writes": {"finish": {"my_key": " finished"}},
            },
            parent_config=[*tool_two.checkpointer.list(thread2, limit=2)][-1].config,
        )

    with SqliteSaver.from_conn_string(":memory:") as saver:
        tool_two = tool_two_graph.compile(
            checkpointer=saver, interrupt_after=["prepare"]
        )

        # missing thread_id
        with pytest.raises(ValueError, match="thread_id"):
            tool_two.invoke({"my_key": "value", "market": "DE"})

        thread1 = {"configurable": {"thread_id": "1"}}
        # stop when about to enter node
        assert tool_two.invoke({"my_key": "value", "market": "DE"}, thread1) == {
            "my_key": "value prepared",
            "market": "DE",
        }
        assert tool_two.get_state(thread1) == StateSnapshot(
            values={"my_key": "value prepared", "market": "DE"},
            next=("tool_two_slow",),
            config=tool_two.checkpointer.get_tuple(thread1).config,
            metadata={
                "source": "loop",
                "step": 1,
                "writes": {"prepare": {"my_key": " prepared"}},
            },
            parent_config=[*tool_two.checkpointer.list(thread1, limit=2)][-1].config,
        )
        # resume, for same result as above
        assert tool_two.invoke(None, thread1, debug=1) == {
            "my_key": "value prepared slow finished",
            "market": "DE",
        }
        assert tool_two.get_state(thread1) == StateSnapshot(
            values={"my_key": "value prepared slow finished", "market": "DE"},
            next=(),
            config=tool_two.checkpointer.get_tuple(thread1).config,
            metadata={
                "source": "loop",
                "step": 3,
                "writes": {"finish": {"my_key": " finished"}},
            },
            parent_config=[*tool_two.checkpointer.list(thread1, limit=2)][-1].config,
        )

        thread2 = {"configurable": {"thread_id": "2"}}
        # stop when about to enter node
        assert tool_two.invoke({"my_key": "value", "market": "US"}, thread2) == {
            "my_key": "value prepared",
            "market": "US",
        }
        assert tool_two.get_state(thread2) == StateSnapshot(
            values={"my_key": "value prepared", "market": "US"},
            next=("tool_two_fast",),
            config=tool_two.checkpointer.get_tuple(thread2).config,
            metadata={
                "source": "loop",
                "step": 1,
                "writes": {"prepare": {"my_key": " prepared"}},
            },
            parent_config=[*tool_two.checkpointer.list(thread2, limit=2)][-1].config,
        )
        # resume, for same result as above
        assert tool_two.invoke(None, thread2, debug=1) == {
            "my_key": "value prepared fast finished",
            "market": "US",
        }
        assert tool_two.get_state(thread2) == StateSnapshot(
            values={"my_key": "value prepared fast finished", "market": "US"},
            next=(),
            config=tool_two.checkpointer.get_tuple(thread2).config,
            metadata={
                "source": "loop",
                "step": 3,
                "writes": {"finish": {"my_key": " finished"}},
            },
            parent_config=[*tool_two.checkpointer.list(thread2, limit=2)][-1].config,
        )

        thread3 = {"configurable": {"thread_id": "3"}}
        # update an empty thread before first run
        uconfig = tool_two.update_state(thread3, {"my_key": "key", "market": "DE"})
        # check current state
        assert tool_two.get_state(thread3) == StateSnapshot(
            values={"my_key": "key", "market": "DE"},
            next=("prepare",),
            config=uconfig,
            metadata={
                "source": "update",
                "step": -1,
                "writes": {START: {"my_key": "key", "market": "DE"}},
            },
        )
        # run from this point
        assert tool_two.invoke(None, thread3) == {
            "my_key": "key prepared",
            "market": "DE",
        }
        # get state after first node
        assert tool_two.get_state(thread3) == StateSnapshot(
            values={"my_key": "key prepared", "market": "DE"},
            next=("tool_two_slow",),
            config=tool_two.checkpointer.get_tuple(thread3).config,
            metadata={
                "source": "loop",
                "step": 0,
                "writes": {"prepare": {"my_key": " prepared"}},
            },
            parent_config=uconfig,
        )
        # resume, for same result as above
        assert tool_two.invoke(None, thread3, debug=1) == {
            "my_key": "key prepared slow finished",
            "market": "DE",
        }
        assert tool_two.get_state(thread3) == StateSnapshot(
            values={"my_key": "key prepared slow finished", "market": "DE"},
            next=(),
            config=tool_two.checkpointer.get_tuple(thread3).config,
            metadata={
                "source": "loop",
                "step": 2,
                "writes": {"finish": {"my_key": " finished"}},
            },
            parent_config=[*tool_two.checkpointer.list(thread3, limit=2)][-1].config,
        )


def test_in_one_fan_out_state_graph_waiting_edge(snapshot: SnapshotAssertion) -> None:
    def sorted_add(
        x: list[str], y: Union[list[str], list[tuple[str, str]]]
    ) -> list[str]:
        if isinstance(y[0], tuple):
            for rem, _ in y:
                x.remove(rem)
            y = [t[1] for t in y]
        return sorted(operator.add(x, y))

    class State(TypedDict, total=False):
        query: str
        answer: str
        docs: Annotated[list[str], sorted_add]

    workflow = StateGraph(State)

    @workflow.add_node
    def rewrite_query(data: State) -> State:
        return {"query": f'query: {data["query"]}'}

    def analyzer_one(data: State) -> State:
        return {"query": f'analyzed: {data["query"]}'}

    def retriever_one(data: State) -> State:
        return {"docs": ["doc1", "doc2"]}

    def retriever_two(data: State) -> State:
        return {"docs": ["doc3", "doc4"]}

    def qa(data: State) -> State:
        return {"answer": ",".join(data["docs"])}

    workflow.add_node(analyzer_one)
    workflow.add_node(retriever_one)
    workflow.add_node(retriever_two)
    workflow.add_node(qa)

    workflow.set_entry_point("rewrite_query")
    workflow.add_edge("rewrite_query", "analyzer_one")
    workflow.add_edge("analyzer_one", "retriever_one")
    workflow.add_edge("rewrite_query", "retriever_two")
    workflow.add_edge(["retriever_one", "retriever_two"], "qa")
    workflow.set_finish_point("qa")

    app = workflow.compile()

    assert app.get_graph().draw_mermaid(with_styles=False) == snapshot

    assert app.invoke({"query": "what is weather in sf"}) == {
        "query": "analyzed: query: what is weather in sf",
        "docs": ["doc1", "doc2", "doc3", "doc4"],
        "answer": "doc1,doc2,doc3,doc4",
    }

    assert [*app.stream({"query": "what is weather in sf"})] == [
        {"rewrite_query": {"query": "query: what is weather in sf"}},
        {
            "analyzer_one": {"query": "analyzed: query: what is weather in sf"},
            "retriever_two": {"docs": ["doc3", "doc4"]},
        },
        {"retriever_one": {"docs": ["doc1", "doc2"]}},
        {"qa": {"answer": "doc1,doc2,doc3,doc4"}},
    ]

    app_w_interrupt = workflow.compile(
        checkpointer=MemorySaverAssertImmutable(),
        interrupt_after=["retriever_one"],
    )
    config = {"configurable": {"thread_id": "1"}}

    assert [
        c for c in app_w_interrupt.stream({"query": "what is weather in sf"}, config)
    ] == [
        {"rewrite_query": {"query": "query: what is weather in sf"}},
        {
            "analyzer_one": {"query": "analyzed: query: what is weather in sf"},
            "retriever_two": {"docs": ["doc3", "doc4"]},
        },
        {"retriever_one": {"docs": ["doc1", "doc2"]}},
    ]

    assert [c for c in app_w_interrupt.stream(None, config)] == [
        {"qa": {"answer": "doc1,doc2,doc3,doc4"}},
    ]


def test_in_one_fan_out_state_graph_waiting_edge_via_branch(
    snapshot: SnapshotAssertion,
) -> None:
    def sorted_add(
        x: list[str], y: Union[list[str], list[tuple[str, str]]]
    ) -> list[str]:
        if isinstance(y[0], tuple):
            for rem, _ in y:
                x.remove(rem)
            y = [t[1] for t in y]
        return sorted(operator.add(x, y))

    class State(TypedDict, total=False):
        query: str
        answer: str
        docs: Annotated[list[str], sorted_add]

    def rewrite_query(data: State) -> State:
        return {"query": f'query: {data["query"]}'}

    def analyzer_one(data: State) -> State:
        return {"query": f'analyzed: {data["query"]}'}

    def retriever_one(data: State) -> State:
        return {"docs": ["doc1", "doc2"]}

    def retriever_two(data: State) -> State:
        return {"docs": ["doc3", "doc4"]}

    def qa(data: State) -> State:
        return {"answer": ",".join(data["docs"])}

    def rewrite_query_then(data: State) -> Literal["retriever_two"]:
        return "retriever_two"

    workflow = StateGraph(State)

    workflow.add_node("rewrite_query", rewrite_query)
    workflow.add_node("analyzer_one", analyzer_one)
    workflow.add_node("retriever_one", retriever_one)
    workflow.add_node("retriever_two", retriever_two)
    workflow.add_node("qa", qa)

    workflow.set_entry_point("rewrite_query")
    workflow.add_edge("rewrite_query", "analyzer_one")
    workflow.add_edge("analyzer_one", "retriever_one")
    workflow.add_conditional_edges("rewrite_query", rewrite_query_then)
    workflow.add_edge(["retriever_one", "retriever_two"], "qa")
    workflow.set_finish_point("qa")

    app = workflow.compile()

    assert app.get_graph().draw_mermaid(with_styles=False) == snapshot

    assert app.invoke({"query": "what is weather in sf"}, debug=True) == {
        "query": "analyzed: query: what is weather in sf",
        "docs": ["doc1", "doc2", "doc3", "doc4"],
        "answer": "doc1,doc2,doc3,doc4",
    }

    assert [*app.stream({"query": "what is weather in sf"})] == [
        {"rewrite_query": {"query": "query: what is weather in sf"}},
        {
            "analyzer_one": {"query": "analyzed: query: what is weather in sf"},
            "retriever_two": {"docs": ["doc3", "doc4"]},
        },
        {"retriever_one": {"docs": ["doc1", "doc2"]}},
        {"qa": {"answer": "doc1,doc2,doc3,doc4"}},
    ]

    app_w_interrupt = workflow.compile(
        checkpointer=MemorySaverAssertImmutable(),
        interrupt_after=["retriever_one"],
    )
    config = {"configurable": {"thread_id": "1"}}

    assert [
        c for c in app_w_interrupt.stream({"query": "what is weather in sf"}, config)
    ] == [
        {"rewrite_query": {"query": "query: what is weather in sf"}},
        {
            "analyzer_one": {"query": "analyzed: query: what is weather in sf"},
            "retriever_two": {"docs": ["doc3", "doc4"]},
        },
        {"retriever_one": {"docs": ["doc1", "doc2"]}},
    ]

    assert [c for c in app_w_interrupt.stream(None, config)] == [
        {"qa": {"answer": "doc1,doc2,doc3,doc4"}},
    ]


def test_in_one_fan_out_state_graph_waiting_edge_custom_state_class(
    snapshot: SnapshotAssertion,
) -> None:
    from langchain_core.pydantic_v1 import BaseModel, ValidationError

    def sorted_add(
        x: list[str], y: Union[list[str], list[tuple[str, str]]]
    ) -> list[str]:
        if isinstance(y[0], tuple):
            for rem, _ in y:
                x.remove(rem)
            y = [t[1] for t in y]
        return sorted(operator.add(x, y))

    class State(BaseModel):
        query: str
        answer: Optional[str] = None
        docs: Annotated[list[str], sorted_add]

    def rewrite_query(data: State) -> State:
        return {"query": f"query: {data.query}"}

    def analyzer_one(data: State) -> State:
        return {"query": f"analyzed: {data.query}"}

    def retriever_one(data: State) -> State:
        return {"docs": ["doc1", "doc2"]}

    def retriever_two(data: State) -> State:
        return {"docs": ["doc3", "doc4"]}

    def qa(data: State) -> State:
        return {"answer": ",".join(data.docs)}

    def decider(data: State) -> str:
        assert isinstance(data, State)
        return "retriever_two"

    workflow = StateGraph(State)

    workflow.add_node("rewrite_query", rewrite_query)
    workflow.add_node("analyzer_one", analyzer_one)
    workflow.add_node("retriever_one", retriever_one)
    workflow.add_node("retriever_two", retriever_two)
    workflow.add_node("qa", qa)

    workflow.set_entry_point("rewrite_query")
    workflow.add_edge("rewrite_query", "analyzer_one")
    workflow.add_edge("analyzer_one", "retriever_one")
    workflow.add_conditional_edges(
        "rewrite_query", decider, {"retriever_two": "retriever_two"}
    )
    workflow.add_edge(["retriever_one", "retriever_two"], "qa")
    workflow.set_finish_point("qa")

    app = workflow.compile()

    assert app.get_graph().draw_mermaid(with_styles=False) == snapshot

    with pytest.raises(ValidationError):
        app.invoke({"query": {}})

    assert app.invoke({"query": "what is weather in sf"}) == {
        "query": "analyzed: query: what is weather in sf",
        "docs": ["doc1", "doc2", "doc3", "doc4"],
        "answer": "doc1,doc2,doc3,doc4",
    }

    assert [*app.stream({"query": "what is weather in sf"})] == [
        {"rewrite_query": {"query": "query: what is weather in sf"}},
        {
            "analyzer_one": {"query": "analyzed: query: what is weather in sf"},
            "retriever_two": {"docs": ["doc3", "doc4"]},
        },
        {"retriever_one": {"docs": ["doc1", "doc2"]}},
        {"qa": {"answer": "doc1,doc2,doc3,doc4"}},
    ]

    app_w_interrupt = workflow.compile(
        checkpointer=MemorySaverAssertImmutable(),
        interrupt_after=["retriever_one"],
    )
    config = {"configurable": {"thread_id": "1"}}

    assert [
        c for c in app_w_interrupt.stream({"query": "what is weather in sf"}, config)
    ] == [
        {"rewrite_query": {"query": "query: what is weather in sf"}},
        {
            "analyzer_one": {"query": "analyzed: query: what is weather in sf"},
            "retriever_two": {"docs": ["doc3", "doc4"]},
        },
        {"retriever_one": {"docs": ["doc1", "doc2"]}},
    ]

    assert [c for c in app_w_interrupt.stream(None, config)] == [
        {"qa": {"answer": "doc1,doc2,doc3,doc4"}},
    ]


def test_in_one_fan_out_state_graph_waiting_edge_plus_regular() -> None:
    def sorted_add(
        x: list[str], y: Union[list[str], list[tuple[str, str]]]
    ) -> list[str]:
        if isinstance(y[0], tuple):
            for rem, _ in y:
                x.remove(rem)
            y = [t[1] for t in y]
        return sorted(operator.add(x, y))

    class State(TypedDict, total=False):
        query: str
        answer: str
        docs: Annotated[list[str], sorted_add]

    def rewrite_query(data: State) -> State:
        return {"query": f'query: {data["query"]}'}

    def analyzer_one(data: State) -> State:
        return {"query": f'analyzed: {data["query"]}'}

    def retriever_one(data: State) -> State:
        return {"docs": ["doc1", "doc2"]}

    def retriever_two(data: State) -> State:
        return {"docs": ["doc3", "doc4"]}

    def qa(data: State) -> State:
        return {"answer": ",".join(data["docs"])}

    workflow = StateGraph(State)

    workflow.add_node("rewrite_query", rewrite_query)
    workflow.add_node("analyzer_one", analyzer_one)
    workflow.add_node("retriever_one", retriever_one)
    workflow.add_node("retriever_two", retriever_two)
    workflow.add_node("qa", qa)

    workflow.set_entry_point("rewrite_query")
    workflow.add_edge("rewrite_query", "analyzer_one")
    workflow.add_edge("analyzer_one", "retriever_one")
    workflow.add_edge("rewrite_query", "retriever_two")
    workflow.add_edge(["retriever_one", "retriever_two"], "qa")
    workflow.set_finish_point("qa")

    # silly edge, to make sure having been triggered before doesn't break
    # semantics of named barrier (== waiting edges)
    workflow.add_edge("rewrite_query", "qa")

    app = workflow.compile()

    assert app.invoke({"query": "what is weather in sf"}) == {
        "query": "analyzed: query: what is weather in sf",
        "docs": ["doc1", "doc2", "doc3", "doc4"],
        "answer": "doc1,doc2,doc3,doc4",
    }

    assert [*app.stream({"query": "what is weather in sf"})] == [
        {"rewrite_query": {"query": "query: what is weather in sf"}},
        {
            "analyzer_one": {"query": "analyzed: query: what is weather in sf"},
            "retriever_two": {"docs": ["doc3", "doc4"]},
            "qa": {"answer": ""},
        },
        {"retriever_one": {"docs": ["doc1", "doc2"]}},
        {"qa": {"answer": "doc1,doc2,doc3,doc4"}},
    ]

    app_w_interrupt = workflow.compile(
        checkpointer=MemorySaverAssertImmutable(),
        interrupt_after=["retriever_one"],
    )
    config = {"configurable": {"thread_id": "1"}}

    assert [
        c for c in app_w_interrupt.stream({"query": "what is weather in sf"}, config)
    ] == [
        {"rewrite_query": {"query": "query: what is weather in sf"}},
        {
            "analyzer_one": {"query": "analyzed: query: what is weather in sf"},
            "retriever_two": {"docs": ["doc3", "doc4"]},
            "qa": {"answer": ""},
        },
        {"retriever_one": {"docs": ["doc1", "doc2"]}},
    ]

    assert [c for c in app_w_interrupt.stream(None, config)] == [
        {"qa": {"answer": "doc1,doc2,doc3,doc4"}},
    ]


def test_in_one_fan_out_state_graph_waiting_edge_multiple() -> None:
    def sorted_add(
        x: list[str], y: Union[list[str], list[tuple[str, str]]]
    ) -> list[str]:
        if isinstance(y[0], tuple):
            for rem, _ in y:
                x.remove(rem)
            y = [t[1] for t in y]
        return sorted(operator.add(x, y))

    class State(TypedDict, total=False):
        query: str
        answer: str
        docs: Annotated[list[str], sorted_add]

    def rewrite_query(data: State) -> State:
        return {"query": f'query: {data["query"]}'}

    def analyzer_one(data: State) -> State:
        return {"query": f'analyzed: {data["query"]}'}

    def retriever_one(data: State) -> State:
        return {"docs": ["doc1", "doc2"]}

    def retriever_two(data: State) -> State:
        return {"docs": ["doc3", "doc4"]}

    def qa(data: State) -> State:
        return {"answer": ",".join(data["docs"])}

    def decider(data: State) -> None:
        return None

    def decider_cond(data: State) -> str:
        if data["query"].count("analyzed") > 1:
            return "qa"
        else:
            return "rewrite_query"

    workflow = StateGraph(State)

    workflow.add_node("rewrite_query", rewrite_query)
    workflow.add_node("analyzer_one", analyzer_one)
    workflow.add_node("retriever_one", retriever_one)
    workflow.add_node("retriever_two", retriever_two)
    workflow.add_node("decider", decider)
    workflow.add_node("qa", qa)

    workflow.set_entry_point("rewrite_query")
    workflow.add_edge("rewrite_query", "analyzer_one")
    workflow.add_edge("analyzer_one", "retriever_one")
    workflow.add_edge("rewrite_query", "retriever_two")
    workflow.add_edge(["retriever_one", "retriever_two"], "decider")
    workflow.add_conditional_edges("decider", decider_cond)
    workflow.set_finish_point("qa")

    app = workflow.compile()

    assert app.invoke({"query": "what is weather in sf"}) == {
        "query": "analyzed: query: analyzed: query: what is weather in sf",
        "answer": "doc1,doc1,doc2,doc2,doc3,doc3,doc4,doc4",
        "docs": ["doc1", "doc1", "doc2", "doc2", "doc3", "doc3", "doc4", "doc4"],
    }

    assert [*app.stream({"query": "what is weather in sf"})] == [
        {"rewrite_query": {"query": "query: what is weather in sf"}},
        {
            "analyzer_one": {"query": "analyzed: query: what is weather in sf"},
            "retriever_two": {"docs": ["doc3", "doc4"]},
        },
        {"retriever_one": {"docs": ["doc1", "doc2"]}},
        {"rewrite_query": {"query": "query: analyzed: query: what is weather in sf"}},
        {
            "analyzer_one": {
                "query": "analyzed: query: analyzed: query: what is weather in sf"
            },
            "retriever_two": {"docs": ["doc3", "doc4"]},
        },
        {
            "retriever_one": {"docs": ["doc1", "doc2"]},
        },
        {"qa": {"answer": "doc1,doc1,doc2,doc2,doc3,doc3,doc4,doc4"}},
    ]


def test_in_one_fan_out_state_graph_waiting_edge_multiple_cond_edge() -> None:
    def sorted_add(
        x: list[str], y: Union[list[str], list[tuple[str, str]]]
    ) -> list[str]:
        if isinstance(y[0], tuple):
            for rem, _ in y:
                x.remove(rem)
            y = [t[1] for t in y]
        return sorted(operator.add(x, y))

    class State(TypedDict, total=False):
        query: str
        answer: str
        docs: Annotated[list[str], sorted_add]

    def rewrite_query(data: State) -> State:
        return {"query": f'query: {data["query"]}'}

    def retriever_picker(data: State) -> list[str]:
        return ["analyzer_one", "retriever_two"]

    def analyzer_one(data: State) -> State:
        return {"query": f'analyzed: {data["query"]}'}

    def retriever_one(data: State) -> State:
        return {"docs": ["doc1", "doc2"]}

    def retriever_two(data: State) -> State:
        return {"docs": ["doc3", "doc4"]}

    def qa(data: State) -> State:
        return {"answer": ",".join(data["docs"])}

    def decider(data: State) -> None:
        return None

    def decider_cond(data: State) -> str:
        if data["query"].count("analyzed") > 1:
            return "qa"
        else:
            return "rewrite_query"

    workflow = StateGraph(State)

    workflow.add_node("rewrite_query", rewrite_query)
    workflow.add_node("analyzer_one", analyzer_one)
    workflow.add_node("retriever_one", retriever_one)
    workflow.add_node("retriever_two", retriever_two)
    workflow.add_node("decider", decider)
    workflow.add_node("qa", qa)

    workflow.set_entry_point("rewrite_query")
    workflow.add_conditional_edges("rewrite_query", retriever_picker)
    workflow.add_edge("analyzer_one", "retriever_one")
    workflow.add_edge(["retriever_one", "retriever_two"], "decider")
    workflow.add_conditional_edges("decider", decider_cond)
    workflow.set_finish_point("qa")

    app = workflow.compile()

    assert app.invoke({"query": "what is weather in sf"}) == {
        "query": "analyzed: query: analyzed: query: what is weather in sf",
        "answer": "doc1,doc1,doc2,doc2,doc3,doc3,doc4,doc4",
        "docs": ["doc1", "doc1", "doc2", "doc2", "doc3", "doc3", "doc4", "doc4"],
    }

    assert [*app.stream({"query": "what is weather in sf"})] == [
        {"rewrite_query": {"query": "query: what is weather in sf"}},
        {
            "analyzer_one": {"query": "analyzed: query: what is weather in sf"},
            "retriever_two": {"docs": ["doc3", "doc4"]},
        },
        {"retriever_one": {"docs": ["doc1", "doc2"]}},
        {"rewrite_query": {"query": "query: analyzed: query: what is weather in sf"}},
        {
            "analyzer_one": {
                "query": "analyzed: query: analyzed: query: what is weather in sf"
            },
            "retriever_two": {"docs": ["doc3", "doc4"]},
        },
        {
            "retriever_one": {"docs": ["doc1", "doc2"]},
        },
        {"qa": {"answer": "doc1,doc1,doc2,doc2,doc3,doc3,doc4,doc4"}},
    ]


def test_simple_multi_edge(snapshot: SnapshotAssertion) -> None:
    class State(TypedDict):
        my_key: Annotated[str, operator.add]

    def up(state: State):
        pass

    def side(state: State):
        pass

    def down(state: State):
        pass

    graph = StateGraph(State)

    graph.add_node("up", up)
    graph.add_node("side", side)
    graph.add_node("down", down)

    graph.set_entry_point("up")
    graph.add_edge("up", "side")
    graph.add_edge(["up", "side"], "down")
    graph.set_finish_point("down")

    app = graph.compile()

    assert app.get_graph().draw_mermaid(with_styles=False) == snapshot
    assert app.invoke({"my_key": "my_value"}) == {"my_key": "my_value"}


def test_nested_graph_xray(snapshot: SnapshotAssertion) -> None:
    class State(TypedDict):
        my_key: Annotated[str, operator.add]
        market: str

    def logic(state: State):
        pass

    tool_two_graph = StateGraph(State)
    tool_two_graph.add_node("tool_two_slow", logic)
    tool_two_graph.add_node("tool_two_fast", logic)
    tool_two_graph.set_conditional_entry_point(
        lambda s: "tool_two_slow" if s["market"] == "DE" else "tool_two_fast",
        then=END,
    )
    tool_two = tool_two_graph.compile()

    graph = StateGraph(State)
    graph.add_node("tool_one", logic)
    graph.add_node("tool_two", tool_two)
    graph.add_node("tool_three", logic)
    graph.set_conditional_entry_point(lambda s: "tool_one", then=END)
    app = graph.compile()

    assert app.get_graph(xray=True).to_json() == snapshot
    assert app.get_graph(xray=True).draw_mermaid() == snapshot


def test_nested_graph(snapshot: SnapshotAssertion) -> None:
    def never_called_fn(state: Any):
        assert 0, "This function should never be called"

    never_called = RunnableLambda(never_called_fn)

    class InnerState(TypedDict):
        my_key: str
        my_other_key: str

    def up(state: InnerState):
        return {"my_key": state["my_key"] + " there", "my_other_key": state["my_key"]}

    inner = StateGraph(InnerState)
    inner.add_node("up", up)
    inner.set_entry_point("up")
    inner.set_finish_point("up")

    class State(TypedDict):
        my_key: str
        never_called: Any

    def side(state: State):
        return {"my_key": state["my_key"] + " and back again"}

    graph = StateGraph(State)
    graph.add_node("inner", inner.compile())
    graph.add_node("side", side)
    graph.set_entry_point("inner")
    graph.add_edge("inner", "side")
    graph.set_finish_point("side")

    app = graph.compile()

    assert app.get_graph().draw_mermaid(with_styles=False) == snapshot
    assert app.get_graph(xray=True).draw_mermaid() == snapshot
    assert app.invoke(
        {"my_key": "my value", "never_called": never_called}, debug=True
    ) == {
        "my_key": "my value there and back again",
        "never_called": never_called,
    }
    assert [*app.stream({"my_key": "my value", "never_called": never_called})] == [
        {"inner": {"my_key": "my value there"}},
        {"side": {"my_key": "my value there and back again"}},
    ]
    assert [
        *app.stream(
            {"my_key": "my value", "never_called": never_called}, stream_mode="values"
        )
    ] == [
        {
            "my_key": "my value",
            "never_called": never_called,
        },
        {
            "my_key": "my value there",
            "never_called": never_called,
        },
        {
            "my_key": "my value there and back again",
            "never_called": never_called,
        },
    ]

    chain = app | RunnablePassthrough()

    assert chain.invoke({"my_key": "my value", "never_called": never_called}) == {
        "my_key": "my value there and back again",
        "never_called": never_called,
    }
    assert [*chain.stream({"my_key": "my value", "never_called": never_called})] == [
        {"inner": {"my_key": "my value there"}},
        {"side": {"my_key": "my value there and back again"}},
    ]


def test_repeat_condition(snapshot: SnapshotAssertion) -> None:
    class AgentState(TypedDict):
        hello: str

    def router(state: AgentState) -> str:
        return "hmm"

    workflow = StateGraph(AgentState)
    workflow.add_node("Researcher", lambda x: x)
    workflow.add_node("Chart Generator", lambda x: x)
    workflow.add_node("Call Tool", lambda x: x)
    workflow.add_conditional_edges(
        "Researcher",
        router,
        {
            "redo": "Researcher",
            "continue": "Chart Generator",
            "call_tool": "Call Tool",
            "end": END,
        },
    )
    workflow.add_conditional_edges(
        "Chart Generator",
        router,
        {"continue": "Researcher", "call_tool": "Call Tool", "end": END},
    )
    workflow.add_conditional_edges(
        "Call Tool",
        # Each agent node updates the 'sender' field
        # the tool calling node does not, meaning
        # this edge will route back to the original agent
        # who invoked the tool
        lambda x: x["sender"],
        {
            "Researcher": "Researcher",
            "Chart Generator": "Chart Generator",
        },
    )
    workflow.set_entry_point("Researcher")

    app = workflow.compile()
    assert app.get_graph().draw_mermaid(with_styles=False) == snapshot<|MERGE_RESOLUTION|>--- conflicted
+++ resolved
@@ -2698,16 +2698,10 @@
     assert app.config_schema().schema_json() == snapshot
 
 
-<<<<<<< HEAD
 def test_state_graph_few_shot() -> None:
-    from langchain.chat_models.fake import FakeMessagesListChatModel
-    from langchain_community.tools import tool
-=======
-def test_state_graph_few_shot(snapshot: SnapshotAssertion) -> None:
     from langchain_core.language_models.fake_chat_models import (
         FakeMessagesListChatModel,
     )
->>>>>>> d63b15dc
     from langchain_core.messages import AIMessage, AnyMessage, HumanMessage, ToolMessage
     from langchain_core.prompts import ChatPromptTemplate
     from langchain_core.tools import tool
